--- conflicted
+++ resolved
@@ -506,14 +506,9 @@
   MPI_Op_free(&MPI_sunTimerStruct_MAXANDSUM);
 
   /* Update the values that are in this rank's hash map. */
-<<<<<<< HEAD
-  for (i = 0; i < p->map->size; ++i) {
-    values[i]->average = reduced[i].average / (sunrealtype) nranks;
-=======
   for (i = 0; i < p->map->size; ++i)
   {
     values[i]->average = reduced[i].average / (double)nranks;
->>>>>>> f5555835
     values[i]->maximum = reduced[i].maximum;
   }
 
