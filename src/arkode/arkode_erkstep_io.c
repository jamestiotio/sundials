--- conflicted
+++ resolved
@@ -76,38 +76,19 @@
 int ERKStepSetPostprocessStageFn(void *arkode_mem,
                                 ARKPostProcessFn ProcessStage) {
   return(arkSetPostprocessStageFn(arkode_mem, ProcessStage)); }
-<<<<<<< HEAD
-int ERKStepSetCFLFraction(void *arkode_mem, sunrealtype cfl_frac) {
-=======
 int ERKStepSetAdaptivityAdjustment(void *arkode_mem, int adjust) {
   return(arkSetAdaptivityAdjustment(arkode_mem, adjust)); }
 int ERKStepSetCFLFraction(void *arkode_mem, realtype cfl_frac) {
->>>>>>> 40f5135c
   return(arkSetCFLFraction(arkode_mem, cfl_frac)); }
 int ERKStepSetSafetyFactor(void *arkode_mem, sunrealtype safety) {
   return(arkSetSafetyFactor(arkode_mem, safety)); }
-<<<<<<< HEAD
-int ERKStepSetErrorBias(void *arkode_mem, sunrealtype bias) {
-  return(arkSetErrorBias(arkode_mem, bias)); }
-int ERKStepSetMaxGrowth(void *arkode_mem, sunrealtype mx_growth) {
-=======
 int ERKStepSetMaxGrowth(void *arkode_mem, realtype mx_growth) {
->>>>>>> 40f5135c
   return(arkSetMaxGrowth(arkode_mem, mx_growth)); }
 int ERKStepSetMinReduction(void *arkode_mem, sunrealtype eta_min) {
   return(arkSetMinReduction(arkode_mem, eta_min)); }
 int ERKStepSetFixedStepBounds(void *arkode_mem, sunrealtype lb, sunrealtype ub) {
   return(arkSetFixedStepBounds(arkode_mem, lb, ub)); }
-<<<<<<< HEAD
-int ERKStepSetAdaptivityMethod(void *arkode_mem, int imethod, int idefault,
-                               int pq, sunrealtype adapt_params[3]) {
-  return(arkSetAdaptivityMethod(arkode_mem, imethod, idefault, pq, adapt_params)); }
-int ERKStepSetAdaptivityFn(void *arkode_mem, ARKAdaptFn hfun, void *h_data) {
-  return(arkSetAdaptivityFn(arkode_mem, hfun, h_data)); }
-int ERKStepSetMaxFirstGrowth(void *arkode_mem, sunrealtype etamx1) {
-=======
 int ERKStepSetMaxFirstGrowth(void *arkode_mem, realtype etamx1) {
->>>>>>> 40f5135c
   return(arkSetMaxFirstGrowth(arkode_mem, etamx1)); }
 int ERKStepSetMaxEFailGrowth(void *arkode_mem, sunrealtype etamxf) {
   return(arkSetMaxEFailGrowth(arkode_mem, etamxf)); }
@@ -342,17 +323,6 @@
      (overwrite some adaptivity params for ERKStep use) */
   step_mem->q = Q_DEFAULT;                     /* method order */
   step_mem->p = 0;                             /* embedding order */
-<<<<<<< HEAD
-  ark_mem->hadapt_mem->etamxf  = SUN_RCONST(0.3);  /* max change on error-failed step */
-  ark_mem->hadapt_mem->imethod = ARK_ADAPT_PI; /* PI controller */
-  ark_mem->hadapt_mem->safety  = SUN_RCONST(0.99); /* step adaptivity safety factor  */
-  ark_mem->hadapt_mem->bias    = SUN_RCONST(1.2);  /* step adaptivity error bias */
-  ark_mem->hadapt_mem->growth  = SUN_RCONST(25.0); /* step adaptivity growth factor */
-  ark_mem->hadapt_mem->k1      = SUN_RCONST(0.8);  /* step adaptivity parameter */
-  ark_mem->hadapt_mem->k2      = SUN_RCONST(0.31); /* step adaptivity parameter */
-  step_mem->stages = 0;                        /* no stages */
-  step_mem->B = NULL;                          /* no Butcher table */
-=======
   step_mem->stages = 0;                        /* no stages */
   step_mem->B = NULL;                          /* no Butcher table */
   ark_mem->hadapt_mem->etamxf  = RCONST(0.3);  /* max change on error-failed step */
@@ -361,7 +331,6 @@
   (void) SUNAdaptController_SetErrorBias(ark_mem->hadapt_mem->hcontroller, RCONST(1.2));
   (void) SUNAdaptController_SetParams_PI(ark_mem->hadapt_mem->hcontroller,
                                          RCONST(0.8), -RCONST(0.31));
->>>>>>> 40f5135c
   return(ARK_SUCCESS);
 }
 
