/*---------------------------------------------------------------
 * Programmer(s): Daniel R. Reynolds @ SMU
 *---------------------------------------------------------------
 * SUNDIALS Copyright Start
 * Copyright (c) 2002-2023, Lawrence Livermore National Security
 * and Southern Methodist University.
 * All rights reserved.
 *
 * See the top-level LICENSE and NOTICE files for details.
 *
 * SPDX-License-Identifier: BSD-3-Clause
 * SUNDIALS Copyright End
 *---------------------------------------------------------------
 * This is the implementation file for ARKODE's ERK time stepper
 * module.
 *--------------------------------------------------------------*/

#include <stdio.h>
#include <stdlib.h>
#include <string.h>

#include "arkode/arkode_butcher.h"
#include "arkode_impl.h"
#include "arkode_erkstep_impl.h"
#include "arkode_interp_impl.h"
#include <sundials/sundials_context.h>
#include <sundials/sundials_math.h>


/*===============================================================
  ERKStep Exported functions -- Required
  ===============================================================*/

void* ERKStepCreate(ARKRhsFn f, sunrealtype t0, N_Vector y0, SUNContext sunctx)
{
  ARKodeMem ark_mem;
  ARKodeERKStepMem step_mem;
  sunbooleantype nvectorOK;
  int retval;

  /* Check that f is supplied */
  if (f == NULL) {
    arkProcessError(NULL, ARK_ILL_INPUT, "ARKODE::ERKStep",
                    "ERKStepCreate", MSG_ARK_NULL_F);
    return(NULL);
  }

  /* Check for legal input parameters */
  if (y0 == NULL) {
    arkProcessError(NULL, ARK_ILL_INPUT, "ARKODE::ERKStep",
                    "ERKStepCreate", MSG_ARK_NULL_Y0);
    return(NULL);
  }

  if (!sunctx) {
    arkProcessError(NULL, ARK_ILL_INPUT, "ARKODE::ERKStep",
                    "ERKStepCreate", MSG_ARK_NULL_SUNCTX);
    return(NULL);
  }

  /* Test if all required vector operations are implemented */
  nvectorOK = erkStep_CheckNVector(y0);
  if (!nvectorOK) {
    arkProcessError(NULL, ARK_ILL_INPUT, "ARKODE::ERKStep",
                    "ERKStepCreate", MSG_ARK_BAD_NVECTOR);
    return(NULL);
  }

  /* Create ark_mem structure and set default values */
  ark_mem = arkCreate(sunctx);
  if (ark_mem==NULL) {
    arkProcessError(NULL, ARK_MEM_NULL, "ARKODE::ERKStep",
                    "ERKStepCreate", MSG_ARK_NO_MEM);
    return(NULL);
  }

  /* Allocate ARKodeERKStepMem structure, and initialize to zero */
  step_mem = NULL;
  step_mem = (ARKodeERKStepMem) malloc(sizeof(struct ARKodeERKStepMemRec));
  if (step_mem == NULL) {
    arkProcessError(ark_mem, ARK_MEM_FAIL, "ARKODE::ERKStep",
                    "ERKStepCreate", MSG_ARK_ARKMEM_FAIL);
    return(NULL);
  }
  memset(step_mem, 0, sizeof(struct ARKodeERKStepMemRec));

  /* Attach step_mem structure and function pointers to ark_mem */
  ark_mem->step_init    = erkStep_Init;
  ark_mem->step_fullrhs = erkStep_FullRHS;
  ark_mem->step         = erkStep_TakeStep;
  ark_mem->step_mem     = (void*) step_mem;

  /* Set default values for ERKStep optional inputs */
  retval = ERKStepSetDefaults((void *) ark_mem);
  if (retval != ARK_SUCCESS) {
    arkProcessError(ark_mem, retval, "ARKODE::ERKStep", "ERKStepCreate",
                    "Error setting default solver options");
    return(NULL);
  }

  /* Allocate the general ERK stepper vectors using y0 as a template */
  /* NOTE: F, cvals and Xvecs will be allocated later on
     (based on the number of ERK stages) */

  /* Copy the input parameters into ARKODE state */
  step_mem->f = f;

  /* Update the ARKODE workspace requirements -- UPDATE */
  ark_mem->liw += 41;  /* fcn/data ptr, int, long int, sunindextype, sunbooleantype */
  ark_mem->lrw += 10;

  /* Initialize all the counters */
  step_mem->nfe = 0;

  /* Initialize main ARKODE infrastructure */
  retval = arkInit(ark_mem, t0, y0, FIRST_INIT);
  if (retval != ARK_SUCCESS) {
    arkProcessError(ark_mem, retval, "ARKODE::ERKStep", "ERKStepCreate",
                    "Unable to initialize main ARKODE infrastructure");
    return(NULL);
  }

  return((void *)ark_mem);
}


/*---------------------------------------------------------------
  ERKStepResize:

  This routine resizes the memory within the ERKStep module.
  It first resizes the main ARKODE infrastructure memory, and
  then resizes its own data.
  ---------------------------------------------------------------*/
int ERKStepResize(void *arkode_mem, N_Vector y0, sunrealtype hscale,
                  sunrealtype t0, ARKVecResizeFn resize, void *resize_data)
{
  ARKodeMem ark_mem;
  ARKodeERKStepMem step_mem;
  sunindextype lrw1, liw1, lrw_diff, liw_diff;
  int i, retval;

  /* access ARKodeERKStepMem structure */
  retval = erkStep_AccessStepMem(arkode_mem, "ERKStepReSize",
                                 &ark_mem, &step_mem);
  if (retval != ARK_SUCCESS) return(retval);

  /* Determing change in vector sizes */
  lrw1 = liw1 = 0;
  if (y0->ops->nvspace != NULL)
    N_VSpace(y0, &lrw1, &liw1);
  lrw_diff = lrw1 - ark_mem->lrw1;
  liw_diff = liw1 - ark_mem->liw1;
  ark_mem->lrw1 = lrw1;
  ark_mem->liw1 = liw1;

  /* resize ARKODE infrastructure memory */
  retval = arkResize(ark_mem, y0, hscale, t0, resize, resize_data);
  if (retval != ARK_SUCCESS) {
    arkProcessError(ark_mem, retval, "ARKODE::ERKStep", "ERKStepResize",
                    "Unable to resize main ARKODE infrastructure");
    return(retval);
  }

  /* Resize the RHS vectors */
  for (i=0; i<step_mem->stages; i++) {
    if (!arkResizeVec(ark_mem, resize, resize_data, lrw_diff,
                      liw_diff, y0, &step_mem->F[i])) {
      arkProcessError(ark_mem, ARK_MEM_FAIL, "ARKODE::ERKStep", "ERKStepResize",
                      "Unable to resize vector");
      return(ARK_MEM_FAIL);
    }
  }

  return(ARK_SUCCESS);
}


/*---------------------------------------------------------------
  ERKStepReInit:

  This routine re-initializes the ERKStep module to solve a new
  problem of the same size as was previously solved. This routine
  should also be called when the problem dynamics or desired solvers
  have changed dramatically, so that the problem integration should
  resume as if started from scratch.

  Note all internal counters are set to 0 on re-initialization.
  ---------------------------------------------------------------*/
int ERKStepReInit(void* arkode_mem, ARKRhsFn f, sunrealtype t0, N_Vector y0)
{
  ARKodeMem ark_mem;
  ARKodeERKStepMem step_mem;
  int retval;

  /* access ARKodeERKStepMem structure */
  retval = erkStep_AccessStepMem(arkode_mem, "ERKStepReInit",
                                 &ark_mem, &step_mem);
  if (retval != ARK_SUCCESS) return(retval);

  /* Check if ark_mem was allocated */
  if (ark_mem->MallocDone == SUNFALSE) {
    arkProcessError(ark_mem, ARK_NO_MALLOC, "ARKODE::ERKStep",
                    "ERKStepReInit", MSG_ARK_NO_MALLOC);
    return(ARK_NO_MALLOC);
  }

  /* Check that f is supplied */
  if (f == NULL) {
    arkProcessError(ark_mem, ARK_ILL_INPUT, "ARKODE::ERKStep",
                    "ERKStepReInit", MSG_ARK_NULL_F);
    return(ARK_ILL_INPUT);
  }

  /* Check for legal input parameters */
  if (y0 == NULL) {
    arkProcessError(ark_mem, ARK_ILL_INPUT, "ARKODE::ERKStep",
                    "ERKStepReInit", MSG_ARK_NULL_Y0);
    return(ARK_ILL_INPUT);
  }

  /* Copy the input parameters into ARKODE state */
  step_mem->f = f;

  /* Initialize main ARKODE infrastructure */
  retval = arkInit(arkode_mem, t0, y0, FIRST_INIT);
  if (retval != ARK_SUCCESS) {
    arkProcessError(ark_mem, retval, "ARKODE::ERKStep", "ERKStepReInit",
                    "Unable to initialize main ARKODE infrastructure");
    return(retval);
  }

  /* Initialize all the counters */
  step_mem->nfe = 0;

  return(ARK_SUCCESS);
}


/*---------------------------------------------------------------
  ERKStepReset:

  This routine resets the ERKStep module state to solve the same
  problem from the given time with the input state (all counter
  values are retained).
  ---------------------------------------------------------------*/
int ERKStepReset(void* arkode_mem, sunrealtype tR, N_Vector yR)
{
  ARKodeMem ark_mem;
  ARKodeERKStepMem step_mem;
  int retval;

  /* access ARKodeERKStepMem structure */
  retval = erkStep_AccessStepMem(arkode_mem, "ERKStepReset",
                                 &ark_mem, &step_mem);
  if (retval != ARK_SUCCESS) return(retval);

  /* Initialize main ARKODE infrastructure */
  retval = arkInit(ark_mem, tR, yR, RESET_INIT);

  if (retval != ARK_SUCCESS) {
    arkProcessError(ark_mem, retval, "ARKODE::ERKStep", "ERKStepReset",
                    "Unable to initialize main ARKODE infrastructure");
    return(retval);
  }

  return(ARK_SUCCESS);
}


/*---------------------------------------------------------------
  ERKStepSStolerances, ERKStepSVtolerances, ERKStepWFtolerances:

  These routines set integration tolerances (wrappers for general
  ARKODE utility routines)
  ---------------------------------------------------------------*/
int ERKStepSStolerances(void *arkode_mem, sunrealtype reltol, sunrealtype abstol)
{
  /* unpack ark_mem, call arkSStolerances, and return */
  ARKodeMem ark_mem;
  if (arkode_mem==NULL) {
    arkProcessError(NULL, ARK_MEM_NULL, "ARKODE::ERKStep",
                    "ERKStepSStolerances", MSG_ARK_NO_MEM);
    return(ARK_MEM_NULL);
  }
  ark_mem = (ARKodeMem) arkode_mem;
  return(arkSStolerances(ark_mem, reltol, abstol));
}


int ERKStepSVtolerances(void *arkode_mem, sunrealtype reltol, N_Vector abstol)
{
  /* unpack ark_mem, call arkSVtolerances, and return */
  ARKodeMem ark_mem;
  if (arkode_mem==NULL) {
    arkProcessError(NULL, ARK_MEM_NULL, "ARKODE::ERKStep",
                    "ERKStepSVtolerances", MSG_ARK_NO_MEM);
    return(ARK_MEM_NULL);
  }
  ark_mem = (ARKodeMem) arkode_mem;
  return(arkSVtolerances(ark_mem, reltol, abstol));
}


int ERKStepWFtolerances(void *arkode_mem, ARKEwtFn efun)
{
  /* unpack ark_mem, call arkWFtolerances, and return */
  ARKodeMem ark_mem;
  if (arkode_mem==NULL) {
    arkProcessError(NULL, ARK_MEM_NULL, "ARKODE::ERKStep",
                    "ERKStepWFtolerances", MSG_ARK_NO_MEM);
    return(ARK_MEM_NULL);
  }
  ark_mem = (ARKodeMem) arkode_mem;
  return(arkWFtolerances(ark_mem, efun));
}


int ERKStepRootInit(void *arkode_mem, int nrtfn, ARKRootFn g)
{
  /* unpack ark_mem, call arkRootInit, and return */
  ARKodeMem ark_mem;
  if (arkode_mem==NULL) {
    arkProcessError(NULL, ARK_MEM_NULL, "ARKODE::ERKStep",
                    "ERKStepRootInit", MSG_ARK_NO_MEM);
    return(ARK_MEM_NULL);
  }
  ark_mem = (ARKodeMem) arkode_mem;
  return(arkRootInit(ark_mem, nrtfn, g));
}


int ERKStepEvolve(void *arkode_mem, sunrealtype tout, N_Vector yout,
                  sunrealtype *tret, int itask)
{
  /* unpack ark_mem, call arkEvolve, and return */
  int retval;
  ARKodeMem ark_mem;
  if (arkode_mem==NULL) {
    arkProcessError(NULL, ARK_MEM_NULL, "ARKODE::ERKStep",
                    "ERKStepEvolve", MSG_ARK_NO_MEM);
    return(ARK_MEM_NULL);
  }
  ark_mem = (ARKodeMem) arkode_mem;
  SUNDIALS_MARK_FUNCTION_BEGIN(ARK_PROFILER);
  retval = arkEvolve(ark_mem, tout, yout, tret, itask);
  SUNDIALS_MARK_FUNCTION_END(ARK_PROFILER);
  return(retval);
}


int ERKStepGetDky(void *arkode_mem, sunrealtype t, int k, N_Vector dky)
{
  /* unpack ark_mem, call arkGetDky, and return */
  int retval;
  ARKodeMem ark_mem;
  if (arkode_mem==NULL) {
    arkProcessError(NULL, ARK_MEM_NULL, "ARKODE::ERKStep",
                    "ERKStepGetDky", MSG_ARK_NO_MEM);
    return(ARK_MEM_NULL);
  }
  ark_mem = (ARKodeMem) arkode_mem;
  SUNDIALS_MARK_FUNCTION_BEGIN(ARK_PROFILER);
  retval = arkGetDky(ark_mem, t, k, dky);
  SUNDIALS_MARK_FUNCTION_END(ARK_PROFILER);
  return(retval);
}


/*---------------------------------------------------------------
  ERKStepFree frees all ERKStep memory, and then calls an ARKODE
  utility routine to free the ARKODE infrastructure memory.
  ---------------------------------------------------------------*/
void ERKStepFree(void **arkode_mem)
{
  int j;
  sunindextype Bliw, Blrw;
  ARKodeMem ark_mem;
  ARKodeERKStepMem step_mem;

  /* nothing to do if arkode_mem is already NULL */
  if (*arkode_mem == NULL)  return;

  /* conditional frees on non-NULL ERKStep module */
  ark_mem = (ARKodeMem) (*arkode_mem);
  if (ark_mem->step_mem != NULL) {

    step_mem = (ARKodeERKStepMem) ark_mem->step_mem;

    /* free the Butcher table */
    if (step_mem->B != NULL) {
      ARKodeButcherTable_Space(step_mem->B, &Bliw, &Blrw);
      ARKodeButcherTable_Free(step_mem->B);
      step_mem->B = NULL;
      ark_mem->liw -= Bliw;
      ark_mem->lrw -= Blrw;
    }

    /* free the RHS vectors */
    if (step_mem->F != NULL) {
      for(j=0; j<step_mem->stages; j++)
        arkFreeVec(ark_mem, &step_mem->F[j]);
      free(step_mem->F);
      step_mem->F = NULL;
      ark_mem->liw -= step_mem->stages;
    }

    /* free the reusable arrays for fused vector interface */
    if (step_mem->cvals != NULL) {
      free(step_mem->cvals);
      step_mem->cvals = NULL;
      ark_mem->lrw -= (step_mem->stages + 1);
    }
    if (step_mem->Xvecs != NULL) {
      free(step_mem->Xvecs);
      step_mem->Xvecs = NULL;
      ark_mem->liw -= (step_mem->stages + 1);
    }

    /* free the time stepper module itself */
    free(ark_mem->step_mem);
    ark_mem->step_mem = NULL;

  }

  /* free memory for overall ARKODE infrastructure */
  arkFree(arkode_mem);
}


/*---------------------------------------------------------------
  ERKStepPrintMem:

  This routine outputs the memory from the ERKStep structure and
  the main ARKODE infrastructure to a specified file pointer
  (useful when debugging).
  ---------------------------------------------------------------*/
void ERKStepPrintMem(void* arkode_mem, FILE* outfile)
{
  ARKodeMem ark_mem;
  ARKodeERKStepMem step_mem;
  int retval;

#ifdef SUNDIALS_DEBUG_PRINTVEC
  int i;
#endif

  /* access ARKodeERKStepMem structure */
  retval = erkStep_AccessStepMem(arkode_mem, "ERKStepPrintMem",
                                 &ark_mem, &step_mem);
  if (retval != ARK_SUCCESS) return;

  /* output data from main ARKODE infrastructure */
  arkPrintMem(ark_mem, outfile);

  /* output integer quantities */
  fprintf(outfile,"ERKStep: q = %i\n", step_mem->q);
  fprintf(outfile,"ERKStep: p = %i\n", step_mem->p);
  fprintf(outfile,"ERKStep: stages = %i\n", step_mem->stages);

  /* output long integer quantities */
  fprintf(outfile,"ERKStep: nfe = %li\n", step_mem->nfe);

  /* output sunrealtype quantities */
  fprintf(outfile,"ERKStep: Butcher table:\n");
  ARKodeButcherTable_Write(step_mem->B, outfile);

#ifdef SUNDIALS_DEBUG_PRINTVEC
  /* output vector quantities */
  for (i=0; i<step_mem->stages; i++) {
    fprintf(outfile,"ERKStep: F[%i]:\n", i);
    N_VPrintFile(step_mem->F[i], outfile);
  }
#endif
}



/*===============================================================
  ERKStep Private functions
  ===============================================================*/

/*---------------------------------------------------------------
  Interface routines supplied to ARKODE
  ---------------------------------------------------------------*/

/*---------------------------------------------------------------
  erkStep_Init:

  This routine is called just prior to performing internal time
  steps (after all user "set" routines have been called) from
  within arkInitialSetup.

  With initialization types FIRST_INIT this routine:
  - sets/checks the ARK Butcher tables to be used
  - allocates any memory that depends on the number of ARK
    stages, method order, or solver options
  - sets the call_fullrhs flag

  With other initialization types, this routine does nothing.
  ---------------------------------------------------------------*/
int erkStep_Init(void* arkode_mem, int init_type)
{
  ARKodeMem ark_mem;
  ARKodeERKStepMem step_mem;
  int retval, j;

  /* access ARKodeERKStepMem structure */
  retval = erkStep_AccessStepMem(arkode_mem, "erkStep_Init",
                                 &ark_mem, &step_mem);
  if (retval != ARK_SUCCESS) return(retval);

  /* immediately return if resize or reset */
  if (init_type == RESIZE_INIT || init_type == RESET_INIT)
    return(ARK_SUCCESS);

  /* enforce use of arkEwtSmallReal if using a fixed step size
     and an internal error weight function */
  if ( ark_mem->fixedstep && !ark_mem->user_efun ) {
    ark_mem->user_efun = SUNFALSE;
    ark_mem->efun      = arkEwtSetSmallReal;
    ark_mem->e_data    = ark_mem;
  }

  /* Create Butcher table (if not already set) */
  retval = erkStep_SetButcherTable(ark_mem);
  if (retval != ARK_SUCCESS) {
    arkProcessError(ark_mem, ARK_ILL_INPUT, "ARKODE::ERKStep", "erkStep_Init",
                    "Could not create Butcher table");
    return(ARK_ILL_INPUT);
  }

  /* Check that Butcher table are OK */
  retval = erkStep_CheckButcherTable(ark_mem);
  if (retval != ARK_SUCCESS) {
    arkProcessError(ark_mem, ARK_ILL_INPUT, "ARKODE::ERKStep",
                    "erkStep_Init", "Error in Butcher table");
    return(ARK_ILL_INPUT);
  }

  /* Retrieve/store method and embedding orders now that table is finalized */
  step_mem->q = ark_mem->hadapt_mem->q = step_mem->B->q;
  step_mem->p = ark_mem->hadapt_mem->p = step_mem->B->p;

  /* Ensure that if adaptivity is enabled, then method includes embedding coefficients */
  if (!ark_mem->fixedstep && (step_mem->p == 0)) {
    arkProcessError(ark_mem, ARK_ILL_INPUT, "ARKODE::ERKStep", "erkStep_Init",
                    "Adaptive timestepping cannot be performed without embedding coefficients");
    return(ARK_ILL_INPUT);
  }

  /* Allocate ARK RHS vector memory, update storage requirements */
  /*   Allocate F[0] ... F[stages-1] if needed */
  if (step_mem->F == NULL)
    step_mem->F = (N_Vector *) calloc(step_mem->stages, sizeof(N_Vector));
  for (j=0; j<step_mem->stages; j++) {
    if (!arkAllocVec(ark_mem, ark_mem->ewt, &(step_mem->F[j])))
      return(ARK_MEM_FAIL);
  }
  ark_mem->liw += step_mem->stages;  /* pointers */

  /* Allocate reusable arrays for fused vector interface */
  if (step_mem->cvals == NULL) {
    step_mem->cvals = (sunrealtype *) calloc(step_mem->stages+1, sizeof(sunrealtype));
    if (step_mem->cvals == NULL)  return(ARK_MEM_FAIL);
    ark_mem->lrw += (step_mem->stages + 1);
  }
  if (step_mem->Xvecs == NULL) {
    step_mem->Xvecs = (N_Vector *) calloc(step_mem->stages+1, sizeof(N_Vector));
    if (step_mem->Xvecs == NULL)  return(ARK_MEM_FAIL);
    ark_mem->liw += (step_mem->stages + 1);   /* pointers */
  }

  /* Limit max interpolant degree (negative input only overwrites the current
     interpolant degree if it is greater than abs(input). */
  if (ark_mem->interp != NULL)
  {
    if (step_mem->q > 1)
    {
      /* Limit max degree to at most one less than the method global order */
      retval = arkInterpSetDegree(ark_mem, ark_mem->interp, -(step_mem->q - 1));
    }
    else
    {
      /* Allow for linear interpolant with first order methods to ensure
         solution values are returned at the time interval end points */
      retval = arkInterpSetDegree(ark_mem, ark_mem->interp, -(step_mem->q));
    }

    if (retval != ARK_SUCCESS)
    {
      arkProcessError(ark_mem, ARK_ILL_INPUT, "ARKODE::ERKStep", "erkStep_Init",
                      "Unable to update interpolation polynomial degree");
      return (ARK_ILL_INPUT);
    }
  }

  /* Signal to shared arkode module that full RHS evaluations are required */
  ark_mem->call_fullrhs = SUNTRUE;

  return(ARK_SUCCESS);
}


/*------------------------------------------------------------------------------
  erkStep_FullRHS:

  This is just a wrapper to call the user-supplied RHS function, f(t,y).

  This will be called in one of three 'modes':
<<<<<<< HEAD
    ARK_FULLRHS_START -> called at the beginning of a simulation
                         or after post processing at step
    ARK_FULLRHS_END   -> called at the end of a successful step
    ARK_FULLRHS_OTHER -> called elsewhere (e.g. for dense output)

  If it is called in ARK_FULLRHS_START mode, we store the vectors
  f(t,y) in F[0] for possible reuse in the first stage of the
  subsequent time step.

  If it is called in ARK_FULLRHS_END mode and the method coefficients
  support it, we may just copy vectors F[stages] to fill f instead
  of calling f().

  ARK_FULLRHS_OTHER mode is only called for dense output in-between
  steps, so we strive to store the intermediate parts so that they
  do not interfere with the other two modes.
  ---------------------------------------------------------------*/
int erkStep_FullRHS(void* arkode_mem, sunrealtype t, N_Vector y, N_Vector f,
=======

     ARK_FULLRHS_START -> called at the beginning of a simulation i.e., at
                          (tn, yn) = (t0, y0) or (tR, yR)

     ARK_FULLRHS_END   -> called at the end of a successful step i.e, at
                          (tcur, ycur) or the start of the subsequent step i.e.,
                          at (tn, yn) = (tcur, ycur) from the end of the last
                          step

     ARK_FULLRHS_OTHER -> called elsewhere (e.g. for dense output)

  If this function is called in ARK_FULLRHS_START or ARK_FULLRHS_END mode and
  evaluating the RHS functions is necessary, we store the vector f(t,y) in Fe[0]
  for reuse in the first stage of the subsequent time step.

  In ARK_FULLRHS_END mode we check if the method is "stiffly accurate" and, if
  appropriate, copy the vector F[stages - 1] to F[0] for reuse in the first
  stage of the subsequent time step.

  ARK_FULLRHS_OTHER mode is only called for dense output in-between steps, or
  when estimating the initial time step size, so we strive to store the
  intermediate parts so that they do not interfere with the other two modes.
  ----------------------------------------------------------------------------*/
int erkStep_FullRHS(void* arkode_mem, realtype t, N_Vector y, N_Vector f,
>>>>>>> 40f5135c
                    int mode)
{
  int retval;
  ARKodeMem ark_mem;
  ARKodeERKStepMem step_mem;
  sunbooleantype recomputeRHS;

  /* access ARKodeERKStepMem structure */
  retval = erkStep_AccessStepMem(arkode_mem, "erkStep_FullRHS",
                                 &ark_mem, &step_mem);
  if (retval != ARK_SUCCESS) return(retval);

  /* perform RHS functions contingent on 'mode' argument */
  switch(mode) {

  case ARK_FULLRHS_START:

    /* compute the RHS */
    if (!(ark_mem->fn_is_current))
    {
      retval = step_mem->f(t, y, step_mem->F[0], ark_mem->user_data);
      step_mem->nfe++;
      if (retval != 0)
      {
        arkProcessError(ark_mem, ARK_RHSFUNC_FAIL, "ARKODE::ERKStep",
                        "erkStep_FullRHS", MSG_ARK_RHSFUNC_FAILED, t);
        return(ARK_RHSFUNC_FAIL);
      }
    }

    /* copy RHS vector into output */
    N_VScale(ONE, step_mem->F[0], f);

    break;

  case ARK_FULLRHS_END:

    /* determine if RHS function needs to be recomputed */
    if (!(ark_mem->fn_is_current))
    {
      recomputeRHS = !ARKodeButcherTable_IsStifflyAccurate(step_mem->B);

      /* First Same As Last methods are not FSAL when relaxation is enabled */
      if (ark_mem->relax_enabled) { recomputeRHS = SUNTRUE; }

      /* base RHS calls on recomputeRHS argument */
      if (recomputeRHS)
      {
        /* call f */
        retval = step_mem->f(t, y, step_mem->F[0], ark_mem->user_data);
        step_mem->nfe++;
        if (retval != 0)
        {
          arkProcessError(ark_mem, ARK_RHSFUNC_FAIL, "ARKODE::ERKStep",
                        "erkStep_FullRHS", MSG_ARK_RHSFUNC_FAILED, t);
          return(ARK_RHSFUNC_FAIL);
        }
      }
      else
      {
        N_VScale(ONE, step_mem->F[step_mem->stages-1], step_mem->F[0]);
      }
    }

    /* copy RHS vector into output */
    N_VScale(ONE, step_mem->F[0], f);

    break;

  case ARK_FULLRHS_OTHER:

    /* call f */
    retval = step_mem->f(t, y, f, ark_mem->user_data);
    step_mem->nfe++;
    if (retval != 0) {
      arkProcessError(ark_mem, ARK_RHSFUNC_FAIL, "ARKODE::ERKStep",
                      "erkStep_FullRHS", MSG_ARK_RHSFUNC_FAILED, t);
      return(ARK_RHSFUNC_FAIL);
    }

    break;

  default:
    /* return with RHS failure if unknown mode is passed */
    arkProcessError(ark_mem, ARK_RHSFUNC_FAIL, "ARKODE::ERKStep",
                    "erkStep_FullRHS", "Unknown full RHS mode");
    return(ARK_RHSFUNC_FAIL);
  }

  return(ARK_SUCCESS);
}


/*---------------------------------------------------------------
  erkStep_TakeStep:

  This routine serves the primary purpose of the ERKStep module:
  it performs a single ERK step (with embedding, if possible).

  The output variable dsmPtr should contain estimate of the
  weighted local error if an embedding is present; otherwise it
  should be 0.

  The input/output variable nflagPtr is used to gauge convergence
  of any algebraic solvers within the step.  As this routine
  involves no algebraic solve, it is set to 0 (success).

  The return value from this routine is:
            0 => step completed successfully
           >0 => step encountered recoverable failure;
                 reduce step and retry (if possible)
           <0 => step encountered unrecoverable failure
  ---------------------------------------------------------------*/
int erkStep_TakeStep(void* arkode_mem, sunrealtype *dsmPtr, int *nflagPtr)
{
<<<<<<< HEAD
  int retval, is, js, nvec;
  sunrealtype* cvals;
=======
  int retval, is, js, nvec, mode;
  realtype* cvals;
>>>>>>> 40f5135c
  N_Vector* Xvecs;
  ARKodeMem ark_mem;
  ARKodeERKStepMem step_mem;

  /* initialize algebraic solver convergence flag to success */
  *nflagPtr = ARK_SUCCESS;

  /* access ARKodeERKStepMem structure */
  retval = erkStep_AccessStepMem(arkode_mem, "erkStep_TakeStep",
                                 &ark_mem, &step_mem);
  if (retval != ARK_SUCCESS) return(retval);

  /* local shortcuts for fused vector operations */
  cvals = step_mem->cvals;
  Xvecs = step_mem->Xvecs;

#if SUNDIALS_LOGGING_LEVEL >= SUNDIALS_LOGGING_DEBUG
  SUNLogger_QueueMsg(ARK_LOGGER, SUN_LOGLEVEL_DEBUG,
                     "ARKODE::erkStep_TakeStep", "start-stage",
                     "step = %li, stage = 0, h = %"RSYM", tcur = %"RSYM,
                     ark_mem->nst, ark_mem->h, ark_mem->tcur);
#endif

#ifdef SUNDIALS_LOGGING_EXTRA_DEBUG
  SUNLogger_QueueMsg(ARK_LOGGER, SUN_LOGLEVEL_DEBUG,
                     "ARKODE::erkStep_TakeStep", "stage",
                     "z[0] =", "");
  N_VPrintFile(ark_mem->ycur, ARK_LOGGER->debug_fp);
  SUNLogger_QueueMsg(ARK_LOGGER, SUN_LOGLEVEL_DEBUG,
                     "ARKODE::erkStep_TakeStep", "stage RHS",
                     "F[0] =", "");
  N_VPrintFile(step_mem->F[0], ARK_LOGGER->debug_fp);
#endif

  /* Call the full RHS if needed. If this is the first step then we may need to
     evaluate or copy the RHS values from an  earlier evaluation (e.g., to
     compute h0). For subsequent steps treat this RHS evaluation as an
     evaluation at the end of the just completed step to potentially reuse
     (FSAL methods) RHS evaluations from the end of the last step. */

  if (!(ark_mem->fn_is_current))
  {
    mode = (ark_mem->initsetup) ? ARK_FULLRHS_START : ARK_FULLRHS_END;
    retval = ark_mem->step_fullrhs(ark_mem, ark_mem->tn, ark_mem->yn,
                                   ark_mem->fn, mode);
    if (retval) { return ARK_RHSFUNC_FAIL; }
    ark_mem->fn_is_current = SUNTRUE;
  }

  /* Loop over internal stages to the step; since the method is explicit
     the first stage RHS is just the full RHS from the start of the step */
  for (is=1; is<step_mem->stages; is++) {

    /* Set current stage time(s) */
    ark_mem->tcur = ark_mem->tn + step_mem->B->c[is]*ark_mem->h;

#if SUNDIALS_LOGGING_LEVEL >= SUNDIALS_LOGGING_DEBUG
    SUNLogger_QueueMsg(ARK_LOGGER, SUN_LOGLEVEL_DEBUG,
                       "ARKODE::erkStep_TakeStep", "start-stage",
                       "step = %li, stage = %i, h = %"RSYM", tcur = %"RSYM,
                       ark_mem->nst, is, ark_mem->h, ark_mem->tcur);
#endif

    /* Set ycur to current stage solution */
    nvec = 0;
    for (js=0; js<is; js++) {
      cvals[nvec] = ark_mem->h * step_mem->B->A[is][js];
      Xvecs[nvec] = step_mem->F[js];
      nvec += 1;
    }
    cvals[nvec] = ONE;
    Xvecs[nvec] = ark_mem->yn;
    nvec += 1;

    /*   call fused vector operation to do the work */
    retval = N_VLinearCombination(nvec, cvals, Xvecs, ark_mem->ycur);
    if (retval != 0) return(ARK_VECTOROP_ERR);

    /* apply user-supplied stage postprocessing function (if supplied) */
    if (ark_mem->ProcessStage != NULL) {
      retval = ark_mem->ProcessStage(ark_mem->tcur,
                                     ark_mem->ycur,
                                     ark_mem->user_data);
      if (retval != 0) return(ARK_POSTPROCESS_STAGE_FAIL);
    }

    /* compute updated RHS */
    retval = step_mem->f(ark_mem->tcur, ark_mem->ycur,
                         step_mem->F[is], ark_mem->user_data);
    step_mem->nfe++;
    if (retval < 0)  return(ARK_RHSFUNC_FAIL);
    if (retval > 0)  return(ARK_UNREC_RHSFUNC_ERR);

#ifdef SUNDIALS_LOGGING_EXTRA_DEBUG
    SUNLogger_QueueMsg(ARK_LOGGER, SUN_LOGLEVEL_DEBUG,
                       "ARKODE::erkStep_TakeStep", "stage RHS",
                       "F[%i] =", is);
    N_VPrintFile(step_mem->F[is], ARK_LOGGER->debug_fp);
#endif

  } /* loop over stages */

  /* compute time-evolved solution (in ark_ycur), error estimate (in dsm) */
  retval = erkStep_ComputeSolutions(ark_mem, dsmPtr);
  if (retval < 0)  return(retval);

#ifdef SUNDIALS_LOGGING_EXTRA_DEBUG
  SUNLogger_QueueMsg(ARK_LOGGER, SUN_LOGLEVEL_DEBUG,
                     "ARKODE::erkStep_TakeStep", "updated solution",
                     "ycur =", "");
  N_VPrintFile(ark_mem->ycur, ARK_LOGGER->debug_fp);
#endif

#if SUNDIALS_LOGGING_LEVEL >= SUNDIALS_LOGGING_DEBUG
  SUNLogger_QueueMsg(ARK_LOGGER, SUN_LOGLEVEL_DEBUG,
                     "ARKODE::erkStep_TakeStep", "error-test",
                     "step = %li, h = %"RSYM", dsm = %"RSYM,
                     ark_mem->nst, ark_mem->h, *dsmPtr);
#endif

  return(ARK_SUCCESS);
}


/*---------------------------------------------------------------
  Internal utility routines
  ---------------------------------------------------------------*/

/*---------------------------------------------------------------
  erkStep_AccessStepMem:

  Shortcut routine to unpack ark_mem and step_mem structures from
  void* pointer.  If either is missing it returns ARK_MEM_NULL.
  ---------------------------------------------------------------*/
int erkStep_AccessStepMem(void* arkode_mem, const char *fname,
                          ARKodeMem *ark_mem, ARKodeERKStepMem *step_mem)
{

  /* access ARKodeMem structure */
  if (arkode_mem==NULL) {
    arkProcessError(NULL, ARK_MEM_NULL, "ARKODE::ERKStep",
                    fname, MSG_ARK_NO_MEM);
    return(ARK_MEM_NULL);
  }
  *ark_mem = (ARKodeMem) arkode_mem;
  if ((*ark_mem)->step_mem==NULL) {
    arkProcessError(*ark_mem, ARK_MEM_NULL, "ARKODE::ERKStep",
                    fname, MSG_ERKSTEP_NO_MEM);
    return(ARK_MEM_NULL);
  }
  *step_mem = (ARKodeERKStepMem) (*ark_mem)->step_mem;
  return(ARK_SUCCESS);
}


/*---------------------------------------------------------------
  erkStep_CheckNVector:

  This routine checks if all required vector operations are
  present.  If any of them is missing it returns SUNFALSE.
  ---------------------------------------------------------------*/
sunbooleantype erkStep_CheckNVector(N_Vector tmpl)
{
  if ( (tmpl->ops->nvclone     == NULL) ||
       (tmpl->ops->nvdestroy   == NULL) ||
       (tmpl->ops->nvlinearsum == NULL) ||
       (tmpl->ops->nvconst     == NULL) ||
       (tmpl->ops->nvscale     == NULL) ||
       (tmpl->ops->nvwrmsnorm  == NULL) )
    return(SUNFALSE);
  return(SUNTRUE);
}


/*---------------------------------------------------------------
  erkStep_SetButcherTable

  This routine determines the ERK method to use, based on the
  desired accuracy.
  ---------------------------------------------------------------*/
int erkStep_SetButcherTable(ARKodeMem ark_mem)
{
  int etable;
  ARKodeERKStepMem step_mem;
  sunindextype Bliw, Blrw;

  /* access ARKodeERKStepMem structure */
  if (ark_mem->step_mem==NULL) {
    arkProcessError(ark_mem, ARK_MEM_NULL, "ARKODE::ERKStep",
                    "erkStep_SetButcherTable", MSG_ERKSTEP_NO_MEM);
    return(ARK_MEM_NULL);
  }
  step_mem = (ARKodeERKStepMem) ark_mem->step_mem;

  /* if table has already been specified, just return */
  if (step_mem->B != NULL)
    return(ARK_SUCCESS);

  /* initialize table number to illegal values */
  etable = -1;

  /* select method based on order */
  switch (step_mem->q) {
  case(2):
    etable = ERKSTEP_DEFAULT_2;
    break;
  case(3):
    etable = ERKSTEP_DEFAULT_3;
    break;
  case(4):
    etable = ERKSTEP_DEFAULT_4;
    break;
  case(5):
    etable = ERKSTEP_DEFAULT_5;
    break;
  case(6):
    etable = ERKSTEP_DEFAULT_6;
    break;
  case(7):
    etable = ERKSTEP_DEFAULT_7;
    break;
  case(8):
    etable = ERKSTEP_DEFAULT_8;
    break;
  case(9):
    etable = ERKSTEP_DEFAULT_9;
    break;
  default:    /* no available method, set default */
    arkProcessError(ark_mem, ARK_ILL_INPUT, "ARKODE::ERKStep",
                    "erkStep_SetButcherTable",
                    "No explicit method at requested order, using q=9.");
    etable = ERKSTEP_DEFAULT_9;
    break;
  }

  if (etable > -1)
    step_mem->B = ARKodeButcherTable_LoadERK(etable);

  /* note Butcher table space requirements */
  ARKodeButcherTable_Space(step_mem->B, &Bliw, &Blrw);
  ark_mem->liw += Bliw;
  ark_mem->lrw += Blrw;

  /* set [redundant] stored values for stage numbers and method orders */
  if (step_mem->B != NULL) {
    step_mem->stages = step_mem->B->stages;
    step_mem->q = step_mem->B->q;
    step_mem->p = step_mem->B->p;
  }

  return(ARK_SUCCESS);
}


/*---------------------------------------------------------------
  erkStep_CheckButcherTable

  This routine runs through the explicit Butcher table to ensure
  that it meets all necessary requirements, including:
    strictly lower-triangular (ERK)
    method order q > 0 (all)
    embedding order q > 0 (all -- if adaptive time-stepping enabled)
    stages > 0 (all)

  Returns ARK_SUCCESS if tables pass, ARK_INVALID_TABLE otherwise.
  ---------------------------------------------------------------*/
int erkStep_CheckButcherTable(ARKodeMem ark_mem)
{
  int i, j;
  sunbooleantype okay;
  ARKodeERKStepMem step_mem;
  sunrealtype tol = SUN_RCONST(1.0e-12);

  /* access ARKodeERKStepMem structure */
  if (ark_mem->step_mem==NULL) {
    arkProcessError(ark_mem, ARK_MEM_NULL, "ARKODE::ERKStep",
                    "erkStep_CheckButcherTable", MSG_ERKSTEP_NO_MEM);
    return(ARK_MEM_NULL);
  }
  step_mem = (ARKodeERKStepMem) ark_mem->step_mem;

  /* check that stages > 0 */
  if (step_mem->stages < 1) {
    arkProcessError(ark_mem, ARK_INVALID_TABLE, "ARKODE::ERKStep",
                    "erkStep_CheckButcherTable",
                    "stages < 1!");
    return(ARK_INVALID_TABLE);
  }

  /* check that method order q > 0 */
  if (step_mem->q < 1) {
    arkProcessError(ark_mem, ARK_INVALID_TABLE, "ARKODE::ERKStep",
                    "erkStep_CheckButcherTable",
                    "method order < 1!");
    return(ARK_INVALID_TABLE);
  }

  /* check that embedding order p > 0 */
  if ((step_mem->p < 1) && (!ark_mem->fixedstep)) {
    arkProcessError(ark_mem, ARK_INVALID_TABLE, "ARKODE::ERKStep",
                    "erkStep_CheckButcherTable",
                    "embedding order < 1!");
    return(ARK_INVALID_TABLE);
  }

  /* check that embedding exists */
  if ((step_mem->p > 0) && (!ark_mem->fixedstep)) {
    if (step_mem->B->d == NULL) {
      arkProcessError(ark_mem, ARK_INVALID_TABLE, "ARKODE::ERKStep",
                      "erkStep_CheckButcherTable",
                      "no embedding!");
      return(ARK_INVALID_TABLE);
    }
  }

  /* check that ERK table is strictly lower triangular */
  okay = SUNTRUE;
  for (i=0; i<step_mem->stages; i++)
    for (j=i; j<step_mem->stages; j++)
      if (SUNRabs(step_mem->B->A[i][j]) > tol)
        okay = SUNFALSE;
  if (!okay) {
    arkProcessError(ark_mem, ARK_INVALID_TABLE, "ARKODE::ERKStep",
                    "erkStep_CheckButcherTable",
                    "Ae Butcher table is implicit!");
    return(ARK_INVALID_TABLE);
  }

  /* check if all b values are positive for relaxation */
  if (ark_mem->relax_enabled)
  {
    if (step_mem->q < 2)
    {
      arkProcessError(ark_mem, ARK_INVALID_TABLE, "ARKODE::ERKStep",
                      "erkStep_CheckButcherTables",
                      "The Butcher table must be at least second order!");
      return ARK_INVALID_TABLE;
    }

    for (i = 0; i < step_mem->stages; i++)
    {
      if (step_mem->B->b[i] < ZERO)
      {
        arkProcessError(ark_mem, ARK_INVALID_TABLE, "ARKODE::ERKStep",
                        "erkStep_CheckButcherTable",
                        "The Butcher table has a negative b value!");
        return ARK_INVALID_TABLE;
      }
    }
  }

  return(ARK_SUCCESS);
}


/*---------------------------------------------------------------
  erkStep_ComputeSolutions

  This routine calculates the final RK solution using the existing
  data.  This solution is placed directly in ark_ycur.  This routine
  also computes the error estimate ||y-ytilde||_WRMS, where ytilde
  is the embedded solution, and the norm weights come from
  ark_ewt.  This norm value is returned.  The vector form of this
  estimated error (y-ytilde) is stored in ark_tempv1, in case the
  calling routine wishes to examine the error locations.

  Note: at this point in the step, the vector ark_tempv1 may be
  used as a temporary vector.
  ---------------------------------------------------------------*/
int erkStep_ComputeSolutions(ARKodeMem ark_mem, sunrealtype *dsmPtr)
{
  /* local data */
  int retval, j, nvec;
  N_Vector y, yerr;
  sunrealtype* cvals;
  N_Vector* Xvecs;
  ARKodeERKStepMem step_mem;

  /* access ARKodeERKStepMem structure */
  if (ark_mem->step_mem==NULL) {
    arkProcessError(ark_mem, ARK_MEM_NULL, "ARKODE::ERKStep",
                    "erkStep_ComputeSolutions", MSG_ERKSTEP_NO_MEM);
    return(ARK_MEM_NULL);
  }
  step_mem = (ARKodeERKStepMem) ark_mem->step_mem;

  /* set N_Vector shortcuts */
  y    = ark_mem->ycur;
  yerr = ark_mem->tempv1;

  /* local shortcuts for fused vector operations */
  cvals = step_mem->cvals;
  Xvecs = step_mem->Xvecs;

  /* initialize output */
  *dsmPtr = ZERO;


  /* Compute time step solution */
  /*   set arrays for fused vector operation */
  nvec = 0;
  for (j=0; j<step_mem->stages; j++) {
    cvals[nvec] = ark_mem->h * step_mem->B->b[j];
    Xvecs[nvec] = step_mem->F[j];
    nvec += 1;
  }
  cvals[nvec] = ONE;
  Xvecs[nvec] = ark_mem->yn;
  nvec += 1;

  /*   call fused vector operation to do the work */
  retval = N_VLinearCombination(nvec, cvals, Xvecs, y);
  if (retval != 0) return(ARK_VECTOROP_ERR);

  /* Compute yerr (if step adaptivity enabled) */
  if (!ark_mem->fixedstep) {

    /* set arrays for fused vector operation */
    nvec = 0;
    for (j=0; j<step_mem->stages; j++) {
      cvals[nvec] = ark_mem->h * (step_mem->B->b[j] - step_mem->B->d[j]);
      Xvecs[nvec] = step_mem->F[j];
      nvec += 1;
    }

    /* call fused vector operation to do the work */
    retval = N_VLinearCombination(nvec, cvals, Xvecs, yerr);
    if (retval != 0) return(ARK_VECTOROP_ERR);

    /* fill error norm */
    *dsmPtr = N_VWrmsNorm(yerr, ark_mem->ewt);
  }

  return(ARK_SUCCESS);
}

<<<<<<< HEAD
/* -----------------------------------------------------------------------------
 * erkStep_RelaxDeltaY
 *
 * Computes the RK update to yn for use in relaxation methods
 * ---------------------------------------------------------------------------*/

int erkStep_RelaxDeltaY(ARKodeMem ark_mem, N_Vector delta_y)
{
  int i, nvec, retval;
  sunrealtype* cvals;
  N_Vector* Xvecs;
  ARKodeERKStepMem step_mem;

  /* Access the stepper memory structure */
  if (!(ark_mem->step_mem))
  {
    arkProcessError(ark_mem, ARK_MEM_NULL, "ARKODE::ERKStep",
                    "erkStep_RelaxDeltaY", MSG_ERKSTEP_NO_MEM);
    return ARK_MEM_NULL;
  }
  step_mem = (ARKodeERKStepMem)(ark_mem->step_mem);

  /* Set arrays for fused vector operation */
  cvals = step_mem->cvals;
  Xvecs = step_mem->Xvecs;

  nvec = 0;
  for (i = 0; i < step_mem->stages; i++)
  {
    cvals[nvec] = ark_mem->h * step_mem->B->b[i];
    Xvecs[nvec] = step_mem->F[i];
    nvec++;
  }

  /* Compute time step update (delta_y) */
  retval = N_VLinearCombination(nvec, cvals, Xvecs, delta_y);
  if (retval) return ARK_VECTOROP_ERR;

  return ARK_SUCCESS;
}
=======
>>>>>>> 40f5135c

/* -----------------------------------------------------------------------------
 * erkStep_RelaxDeltaE
 *
 * Computes the change in the relaxation functions for use in relaxation methods
 * delta_e = h * sum_i b_i * <rjac(z_i), f_i>
 * ---------------------------------------------------------------------------*/

int erkStep_RelaxDeltaE(ARKodeMem ark_mem, ARKRelaxJacFn relax_jac_fn,
                        long int* num_relax_jac_evals, sunrealtype* delta_e_out)
{
  int i, j, nvec, retval;
  sunrealtype* cvals;
  N_Vector* Xvecs;
  ARKodeERKStepMem step_mem;
  N_Vector z_stage = ark_mem->tempv2;
  N_Vector J_relax = ark_mem->tempv3;

  /* Access the stepper memory structure */
  if (!(ark_mem->step_mem))
  {
    arkProcessError(ark_mem, ARK_MEM_NULL, "ARKODE::ERKStep",
                    "erkStep_RelaxDeltaE", MSG_ERKSTEP_NO_MEM);
    return ARK_MEM_NULL;
  }
  step_mem = (ARKodeERKStepMem)(ark_mem->step_mem);

  /* Initialize output */
  *delta_e_out = ZERO;

  /* Set arrays for fused vector operation */
  cvals = step_mem->cvals;
  Xvecs = step_mem->Xvecs;

  for (i = 0; i < step_mem->stages; i++)
  {
    /* Construct stages z[i] = y_n + h * sum_j Ae[i,j] Fe[j] + Ai[i,j] Fi[j] */
    nvec = 0;

    cvals[nvec] = ONE;
    Xvecs[nvec] = ark_mem->yn;
    nvec++;

    for (j = 0; j < i; j++)
    {
      cvals[nvec] = ark_mem->h * step_mem->B->A[i][j];
      Xvecs[nvec] = step_mem->F[j];
      nvec++;
    }

    retval = N_VLinearCombination(nvec, cvals, Xvecs, z_stage);
    if (retval) return ARK_VECTOROP_ERR;

    /* Evaluate the Jacobian at z_i */
    retval = relax_jac_fn(z_stage, J_relax, ark_mem->user_data);
    (*num_relax_jac_evals)++;
    if (retval < 0) { return ARK_RELAX_JAC_FAIL; }
    if (retval > 0) { return ARK_RELAX_JAC_RECV; }

    /* Update estimates */
    if (J_relax->ops->nvdotprodlocal && J_relax->ops->nvdotprodmultiallreduce)
    {
      *delta_e_out += step_mem->B->b[i] * N_VDotProdLocal(J_relax,
                                                          step_mem->F[i]);
    }
    else
    {
      *delta_e_out += step_mem->B->b[i] * N_VDotProd(J_relax,
                                                     step_mem->F[i]);
    }
  }

  if (J_relax->ops->nvdotprodlocal && J_relax->ops->nvdotprodmultiallreduce)
  {
    retval = N_VDotProdMultiAllReduce(1, J_relax, delta_e_out);
    if (retval) { return ARK_VECTOROP_ERR; }
  }

  *delta_e_out *= ark_mem->h;

  return ARK_SUCCESS;
}

/* -----------------------------------------------------------------------------
 * erkStep_GetOrder
 *
 * Returns the method order
 * ---------------------------------------------------------------------------*/

int erkStep_GetOrder(ARKodeMem ark_mem)
{
  ARKodeERKStepMem step_mem = (ARKodeERKStepMem)(ark_mem->step_mem);
  return step_mem->q;
}

/*===============================================================
  EOF
  ===============================================================*/<|MERGE_RESOLUTION|>--- conflicted
+++ resolved
@@ -607,26 +607,6 @@
   This is just a wrapper to call the user-supplied RHS function, f(t,y).
 
   This will be called in one of three 'modes':
-<<<<<<< HEAD
-    ARK_FULLRHS_START -> called at the beginning of a simulation
-                         or after post processing at step
-    ARK_FULLRHS_END   -> called at the end of a successful step
-    ARK_FULLRHS_OTHER -> called elsewhere (e.g. for dense output)
-
-  If it is called in ARK_FULLRHS_START mode, we store the vectors
-  f(t,y) in F[0] for possible reuse in the first stage of the
-  subsequent time step.
-
-  If it is called in ARK_FULLRHS_END mode and the method coefficients
-  support it, we may just copy vectors F[stages] to fill f instead
-  of calling f().
-
-  ARK_FULLRHS_OTHER mode is only called for dense output in-between
-  steps, so we strive to store the intermediate parts so that they
-  do not interfere with the other two modes.
-  ---------------------------------------------------------------*/
-int erkStep_FullRHS(void* arkode_mem, sunrealtype t, N_Vector y, N_Vector f,
-=======
 
      ARK_FULLRHS_START -> called at the beginning of a simulation i.e., at
                           (tn, yn) = (t0, y0) or (tR, yR)
@@ -651,7 +631,6 @@
   intermediate parts so that they do not interfere with the other two modes.
   ----------------------------------------------------------------------------*/
 int erkStep_FullRHS(void* arkode_mem, realtype t, N_Vector y, N_Vector f,
->>>>>>> 40f5135c
                     int mode)
 {
   int retval;
@@ -767,13 +746,8 @@
   ---------------------------------------------------------------*/
 int erkStep_TakeStep(void* arkode_mem, sunrealtype *dsmPtr, int *nflagPtr)
 {
-<<<<<<< HEAD
-  int retval, is, js, nvec;
-  sunrealtype* cvals;
-=======
   int retval, is, js, nvec, mode;
   realtype* cvals;
->>>>>>> 40f5135c
   N_Vector* Xvecs;
   ARKodeMem ark_mem;
   ARKodeERKStepMem step_mem;
@@ -1210,49 +1184,6 @@
   return(ARK_SUCCESS);
 }
 
-<<<<<<< HEAD
-/* -----------------------------------------------------------------------------
- * erkStep_RelaxDeltaY
- *
- * Computes the RK update to yn for use in relaxation methods
- * ---------------------------------------------------------------------------*/
-
-int erkStep_RelaxDeltaY(ARKodeMem ark_mem, N_Vector delta_y)
-{
-  int i, nvec, retval;
-  sunrealtype* cvals;
-  N_Vector* Xvecs;
-  ARKodeERKStepMem step_mem;
-
-  /* Access the stepper memory structure */
-  if (!(ark_mem->step_mem))
-  {
-    arkProcessError(ark_mem, ARK_MEM_NULL, "ARKODE::ERKStep",
-                    "erkStep_RelaxDeltaY", MSG_ERKSTEP_NO_MEM);
-    return ARK_MEM_NULL;
-  }
-  step_mem = (ARKodeERKStepMem)(ark_mem->step_mem);
-
-  /* Set arrays for fused vector operation */
-  cvals = step_mem->cvals;
-  Xvecs = step_mem->Xvecs;
-
-  nvec = 0;
-  for (i = 0; i < step_mem->stages; i++)
-  {
-    cvals[nvec] = ark_mem->h * step_mem->B->b[i];
-    Xvecs[nvec] = step_mem->F[i];
-    nvec++;
-  }
-
-  /* Compute time step update (delta_y) */
-  retval = N_VLinearCombination(nvec, cvals, Xvecs, delta_y);
-  if (retval) return ARK_VECTOROP_ERR;
-
-  return ARK_SUCCESS;
-}
-=======
->>>>>>> 40f5135c
 
 /* -----------------------------------------------------------------------------
  * erkStep_RelaxDeltaE
