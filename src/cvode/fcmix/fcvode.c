/*
 * ----------------------------------------------------------------- 
 * Programmer(s): Daniel R. Reynolds @ SMU
 *     Alan C. Hindmarsh, Radu Serban and Aaron Collier @ LLNL
 * -----------------------------------------------------------------
 * LLNS/SMU Copyright Start
 * Copyright (c) 2017, Southern Methodist University and 
 * Lawrence Livermore National Security
 *
 * This work was performed under the auspices of the U.S. Department 
 * of Energy by Southern Methodist University and Lawrence Livermore 
 * National Laboratory under Contract DE-AC52-07NA27344.
 * Produced at Southern Methodist University and the Lawrence 
 * Livermore National Laboratory.
 *
 * All rights reserved.
 * For details, see the LICENSE file.
 * LLNS/SMU Copyright End
 * -----------------------------------------------------------------
 * This is the implementation file for the Fortran interface to
 * the CVODE package.  See fcvode.h for usage.
 * NOTE: some routines are necessarily stored elsewhere to avoid
 * linking problems.  Therefore, see the othe C files in this folder
 * for all the options available.
 * -----------------------------------------------------------------
 */

#include <stdio.h>
#include <stdlib.h>
#include <string.h>

#include "fcvode.h"                    /* actual function names, prototypes, global vars.*/ 
#include "cvode_impl.h"                /* definition of CVodeMem type                    */
#include <sundials/sundials_matrix.h>
#include <cvode/cvode_ls.h>
#include <cvode/cvode_diag.h>


/***************************************************************************/

/* Definitions for global variables shared amongst various routines */

void *CV_cvodemem;
long int *CV_iout;
realtype *CV_rout;
int CV_nrtfn;
int CV_ls;

/***************************************************************************/

/* private constant(s) */
#define ZERO RCONST(0.0)

/***************************************************************************/

/* Prototypes of the Fortran routines */

#ifdef __cplusplus  /* wrapper to enable C++ usage */
extern "C" {
#endif
  extern void FCV_FUN(realtype*,     /* T    */
                      realtype*,     /* Y    */
                      realtype*,     /* YDOT */
                      long int*,     /* IPAR */
                      realtype*,     /* RPAR */
                      int*);         /* IER  */
#ifdef __cplusplus
}
#endif

/**************************************************************************/

void FCV_MALLOC(realtype *t0, realtype *y0,
                int *meth, int *iatol,
                realtype *rtol, realtype *atol,
                long int *iout, realtype *rout,
                long int *ipar, realtype *rpar,
                int *ier)
{
  int lmm;
  N_Vector Vatol;
  FCVUserData CV_userdata;

  *ier = 0;

  /* Check for required vector operations */
  if(F2C_CVODE_vec->ops->nvgetarraypointer == NULL ||
     F2C_CVODE_vec->ops->nvsetarraypointer == NULL) {
    *ier = -1;
    fprintf(stderr, "A required vector operation is not implemented.\n\n");
    return;
  }

  /* Initialize all pointers to NULL */
  CV_cvodemem = NULL;
  Vatol = NULL;
  FCVNullNonlinSol();

  /* initialize global constants to disable each option */
  CV_nrtfn = 0;
  CV_ls = -1;
  
  /* Create CVODE object */
  lmm = (*meth == 1) ? CV_ADAMS : CV_BDF;
  CV_cvodemem = CVodeCreate(lmm);
  if (CV_cvodemem == NULL) {
    *ier = -1;
    return;
  }
  
  /* Set and attach user data */
  CV_userdata = NULL;
  CV_userdata = (FCVUserData) malloc(sizeof *CV_userdata);
  if (CV_userdata == NULL) {
    *ier = -1;
    return;
  }
  CV_userdata->rpar = rpar;
  CV_userdata->ipar = ipar;

  *ier = CVodeSetUserData(CV_cvodemem, CV_userdata);
  if(*ier != CV_SUCCESS) {
    free(CV_userdata); CV_userdata = NULL;
    *ier = -1;
    return;
  }

  /* Set data in F2C_CVODE_vec to y0 */
  N_VSetArrayPointer(y0, F2C_CVODE_vec);

  /* Call CVodeInit */
  *ier = CVodeInit(CV_cvodemem, FCVf, *t0, F2C_CVODE_vec);

  /* Reset data pointers */
  N_VSetArrayPointer(NULL, F2C_CVODE_vec);

  /* On failure, exit */
  if(*ier != CV_SUCCESS) {
    free(CV_userdata); CV_userdata = NULL;
    *ier = -1;
    return;
  }

  /* Set tolerances */
  switch (*iatol) {
  case 1:
    *ier = CVodeSStolerances(CV_cvodemem, *rtol, *atol); 
    break;
  case 2:
    Vatol = NULL;
    Vatol = N_VCloneEmpty(F2C_CVODE_vec);
    if (Vatol == NULL) {
      free(CV_userdata); CV_userdata = NULL;
      *ier = -1;
      return;
    }
    N_VSetArrayPointer(atol, Vatol);
    *ier = CVodeSVtolerances(CV_cvodemem, *rtol, Vatol);
    N_VDestroy(Vatol);
    break;
  }

  /* On failure, exit */
  if(*ier != CV_SUCCESS) {
    free(CV_userdata); CV_userdata = NULL;
    *ier = -1;
    return;
  }

  /* Grab optional output arrays and store them in global variables */
  CV_iout = iout;
  CV_rout = rout;

  /* Store the unit roundoff in rout for user access */
  CV_rout[5] = UNIT_ROUNDOFF;

  return;
}

/***************************************************************************/

void FCV_REINIT(realtype *t0, realtype *y0, 
                int *iatol, realtype *rtol, realtype *atol, 
                int *ier)
{
  N_Vector Vatol;

  *ier = 0;

  /* Initialize all pointers to NULL */
  Vatol = NULL;

  /* Set data in F2C_CVODE_vec to y0 */
  N_VSetArrayPointer(y0, F2C_CVODE_vec);

  /* Call CVReInit */
  *ier = CVodeReInit(CV_cvodemem, *t0, F2C_CVODE_vec);

  /* Reset data pointers */
  N_VSetArrayPointer(NULL, F2C_CVODE_vec);

  /* On failure, exit */
  if (*ier != CV_SUCCESS) {
    *ier = -1;
    return;
  }

  /* Set tolerances */
  switch (*iatol) {
  case 1:
    *ier = CVodeSStolerances(CV_cvodemem, *rtol, *atol); 
    break;
  case 2:
    Vatol = NULL;
    Vatol = N_VCloneEmpty(F2C_CVODE_vec);
    if (Vatol == NULL) {
      *ier = -1;
      return;
    }
    N_VSetArrayPointer(atol, Vatol);
    *ier = CVodeSVtolerances(CV_cvodemem, *rtol, Vatol);
    N_VDestroy(Vatol);
    break;
  }

  /* On failure, exit */
  if (*ier != CV_SUCCESS) {
    *ier = -1;
    return;
  }

  return;
}

/***************************************************************************/

void FCV_SETIIN(char key_name[], long int *ival, int *ier)
{
  if (!strncmp(key_name,"MAX_ORD",7))
    *ier = CVodeSetMaxOrd(CV_cvodemem, (int) *ival);
  else if (!strncmp(key_name,"MAX_NSTEPS",10))
    *ier = CVodeSetMaxNumSteps(CV_cvodemem, (long int) *ival);
  else if (!strncmp(key_name,"MAX_ERRFAIL",11))
    *ier = CVodeSetMaxErrTestFails(CV_cvodemem, (int) *ival);
  else if (!strncmp(key_name,"MAX_NITERS",10))
    *ier = CVodeSetMaxNonlinIters(CV_cvodemem, (int) *ival);
  else if (!strncmp(key_name,"MAX_CONVFAIL",12))
    *ier = CVodeSetMaxConvFails(CV_cvodemem, (int) *ival);
  else if (!strncmp(key_name,"HNIL_WARNS",10))
    *ier = CVodeSetMaxHnilWarns(CV_cvodemem, (int) *ival);
  else if (!strncmp(key_name,"STAB_LIM",8))
    *ier = CVodeSetStabLimDet(CV_cvodemem, (booleantype) *ival);
  else {
    *ier = -99;
    fprintf(stderr, "FCVSETIIN: Unrecognized key.\n\n");
  }

}

/***************************************************************************/

void FCV_SETRIN(char key_name[], realtype *rval, int *ier)
{
  if (!strncmp(key_name,"INIT_STEP",9))
    *ier = CVodeSetInitStep(CV_cvodemem, *rval);
  else if (!strncmp(key_name,"MAX_STEP",8))
    *ier = CVodeSetMaxStep(CV_cvodemem, *rval);
  else if (!strncmp(key_name,"MIN_STEP",8))
    *ier = CVodeSetMinStep(CV_cvodemem, *rval);
  else if (!strncmp(key_name,"STOP_TIME",9))
    *ier = CVodeSetStopTime(CV_cvodemem, *rval);
  else if (!strncmp(key_name,"NLCONV_COEF",11))
    *ier = CVodeSetNonlinConvCoef(CV_cvodemem, *rval);
  else {
    *ier = -99;
    fprintf(stderr, "FCVSETRIN: Unrecognized key.\n\n");
  }

}

/***************************************************************************/

<<<<<<< HEAD
void FCV_LSINIT(int *ier) {
  if ( (CV_cvodemem == NULL) || (F2C_CVODE_linsol == NULL) ) {
=======
void FCV_SETVIN(char key_name[], realtype *vval, int *ier)
{
  N_Vector Vec;

  *ier = 0;

  if (!strncmp(key_name,"CONSTR_VEC",10)) {
    Vec = NULL;
    Vec = N_VCloneEmpty(F2C_CVODE_vec);
    if (Vec == NULL) {
      *ier = -1;
      return;
    }
    N_VSetArrayPointer(vval, Vec);
    CVodeSetConstraints(CV_cvodemem, Vec);
    N_VDestroy(Vec);
  }
  else {
    *ier = -99;
    fprintf(stderr, "FCVSETVIN: Unrecognized key. \n\n");
  }

}

/***************************************************************************/

void FCV_DLSINIT(int *ier) {
  if ( (CV_cvodemem == NULL) || (F2C_CVODE_linsol == NULL) || 
       (F2C_CVODE_matrix == NULL) ) {
>>>>>>> d657e4dc
    *ier = -1;
    return;
  }
  *ier = CVodeSetLinearSolver(CV_cvodemem, F2C_CVODE_linsol, 
                              F2C_CVODE_matrix);
  CV_ls = CV_LS_STD;
  return;
}

/***************************************************************************/

/* ---DEPRECATED--- */
void FCV_DLSINIT(int *ier)
{ FCV_LSINIT(ier); }

/***************************************************************************/

/* ---DEPRECATED--- */
void FCV_SPILSINIT(int *ier)
{ FCV_LSINIT(ier); }

/*=============================================================*/

/* ---DEPRECATED--- */
void FCV_SPILSSETEPSLIN(realtype *eplifac, int *ier)
{ FCV_LSSETEPSLIN(eplifac, ier); }

void FCV_LSSETEPSLIN(realtype *eplifac, int *ier)
{ *ier = CVodeSetEpsLin(CV_cvodemem, *eplifac); }

/***************************************************************************/

void FCV_DIAG(int *ier)
{
  if (CV_cvodemem == NULL) {
    *ier = -1;
    return;
  }
  *ier = CVDiag(CV_cvodemem);
  CV_ls = CV_LS_DIAG;
  return;
}

/***************************************************************************/

void FCV_CVODE(realtype *tout, realtype *t, realtype *y, int *itask, int *ier)
{
  /* 
     tout          is the t value where output is desired
     F2C_CVODE_vec is the N_Vector containing the solution on return
     t             is the returned independent variable value
     itask         is the task indicator (1 = CV_NORMAL, 2 = CV_ONE_STEP, 
                                          3 = CV_NORMAL_TSTOP, 4 = CV_ONE_STEP_TSTOP) 
  */

  int qu, qcur;

  N_VSetArrayPointer(y, F2C_CVODE_vec);

  *ier = CVode(CV_cvodemem, *tout, F2C_CVODE_vec, t, *itask);

  N_VSetArrayPointer(NULL, F2C_CVODE_vec);

  /* Load optional outputs in iout & rout */
  CVodeGetWorkSpace(CV_cvodemem,
                    &CV_iout[0],                          /* LENRW   */
                    &CV_iout[1]);                         /* LENIW   */
  CVodeGetIntegratorStats(CV_cvodemem, 
                          &CV_iout[2],                    /* NST     */
                          &CV_iout[3],                    /* NFE     */ 
                          &CV_iout[7],                    /* NSETUPS */ 
                          &CV_iout[4],                    /* NETF    */ 
                          &qu,                            /* QU      */
                          &qcur,                          /* QCUR    */
                          &CV_rout[0],                    /* H0U     */
                          &CV_rout[1],                    /* HU      */ 
                          &CV_rout[2],                    /* HCUR    */ 
                          &CV_rout[3]);                   /* TCUR    */ 
  CV_iout[8] = (long int) qu;
  CV_iout[9] = (long int) qcur;
  CVodeGetTolScaleFactor(CV_cvodemem, 
                         &CV_rout[4]);                    /* TOLSFAC */
  CVodeGetNonlinSolvStats(CV_cvodemem,
                          &CV_iout[6],                    /* NNI     */
                          &CV_iout[5]);                   /* NCFN    */
  CVodeGetNumStabLimOrderReds(CV_cvodemem, &CV_iout[10]); /* NOR     */
  
  /* Root finding is on */
  if (CV_nrtfn != 0)
    CVodeGetNumGEvals(CV_cvodemem, &CV_iout[11]);         /* NGE     */
  
  switch(CV_ls) {
  case CV_LS_STD:
    CVodeGetLinWorkSpace(CV_cvodemem, &CV_iout[12], &CV_iout[13]);   /* LENRWLS,LENIWLS */
    CVodeGetLastLinFlag(CV_cvodemem, &CV_iout[14]);                  /* LSTF */
    CVodeGetNumLinRhsEvals(CV_cvodemem, &CV_iout[15]);               /* NFELS */
    CVodeGetNumJacEvals(CV_cvodemem, &CV_iout[16]);                  /* NJE */
    CVodeGetNumJTSetupEvals(CV_cvodemem, &CV_iout[17]);              /* NJTS */
    CVodeGetNumJtimesEvals(CV_cvodemem, &CV_iout[18]);               /* NJTV */
    CVodeGetNumPrecEvals(CV_cvodemem, &CV_iout[19]);                 /* NPE */
    CVodeGetNumPrecSolves(CV_cvodemem, &CV_iout[20]);                /* NPS */
    CVodeGetNumLinIters(CV_cvodemem, &CV_iout[21]);                  /* NLI */
    CVodeGetNumLinConvFails(CV_cvodemem, &CV_iout[22]);              /* NCFL */
    break;
  case CV_LS_DIAG:
    CVDiagGetWorkSpace(CV_cvodemem, &CV_iout[12], &CV_iout[13]);  /* LENRWLS,LENIWLS */
    CVDiagGetLastFlag(CV_cvodemem, &CV_iout[14]);                 /* LSTF */
    CVDiagGetNumRhsEvals(CV_cvodemem, &CV_iout[15]);              /* NFELS */
  }
}

/***************************************************************************/

void FCV_DKY (realtype *t, int *k, realtype *dky, int *ier)
{
  /* 
     t             is the t value where output is desired
     k             is the derivative order
     F2C_CVODE_vec is the N_Vector containing the solution derivative on return 
  */

  realtype *f2c_data = N_VGetArrayPointer(F2C_CVODE_vec);
  N_VSetArrayPointer(dky, F2C_CVODE_vec);

  *ier = 0;
  *ier = CVodeGetDky(CV_cvodemem, *t, *k, F2C_CVODE_vec);

  N_VSetArrayPointer(f2c_data, F2C_CVODE_vec);

}

/*************************************************/

void FCV_GETERRWEIGHTS(realtype *eweight, int *ier)
{
  /* Attach user data to vector */
  realtype *f2c_data = N_VGetArrayPointer(F2C_CVODE_vec);
  N_VSetArrayPointer(eweight, F2C_CVODE_vec);

  *ier = 0;
  *ier = CVodeGetErrWeights(CV_cvodemem, F2C_CVODE_vec);

  /* Reset data pointers */
  N_VSetArrayPointer(f2c_data, F2C_CVODE_vec);

  return;
}

/*************************************************/

void FCV_GETESTLOCALERR(realtype *ele, int *ier)
{
  /* Attach user data to vector */
  realtype *f2c_data = N_VGetArrayPointer(F2C_CVODE_vec);
  N_VSetArrayPointer(ele, F2C_CVODE_vec);

  *ier = 0;
  *ier = CVodeGetEstLocalErrors(CV_cvodemem, F2C_CVODE_vec);

  /* Reset data pointers */
  N_VSetArrayPointer(f2c_data, F2C_CVODE_vec);

  return;
}

/***************************************************************************/

void FCV_FREE ()
{
  CVodeMem cv_mem;

  cv_mem = (CVodeMem) CV_cvodemem;

  if (cv_mem->cv_lfree)
    cv_mem->cv_lfree(cv_mem);
  cv_mem->cv_lmem = NULL;
  
  free(cv_mem->cv_user_data); cv_mem->cv_user_data = NULL;

  CVodeFree(&CV_cvodemem);

  N_VSetArrayPointer(NULL, F2C_CVODE_vec);
  N_VDestroy(F2C_CVODE_vec);
  if (F2C_CVODE_matrix)
    SUNMatDestroy(F2C_CVODE_matrix);
  if (F2C_CVODE_linsol)
    SUNLinSolFree(F2C_CVODE_linsol);
  /* already freed by CVodeFree */
  if (F2C_CVODE_nonlinsol)
    F2C_CVODE_nonlinsol = NULL;
  return;
}

/***************************************************************************/

/* 
 * C function CVf to interface between CVODE and a Fortran subroutine FCVFUN.
 * Addresses of t, y, and ydot are passed to CVFUN, using the
 * routine N_VGetArrayPointer from the NVECTOR module.
 * Auxiliary data is assumed to be communicated by Common. 
 */

int FCVf(realtype t, N_Vector y, N_Vector ydot, void *user_data)
{
  int ier;
  realtype *ydata, *dydata;
  FCVUserData CV_userdata;

  ydata  = N_VGetArrayPointer(y);
  dydata = N_VGetArrayPointer(ydot);

  CV_userdata = (FCVUserData) user_data;

  FCV_FUN(&t, ydata, dydata, CV_userdata->ipar, CV_userdata->rpar, &ier);

  return(ier);
}

/* Fortran interface to C routine CVodeSetNonlinearSolver; see 
   fcvode.h for further details */
void FCV_NLSINIT(int *ier) {
  if ( (CV_cvodemem == NULL) || (F2C_CVODE_nonlinsol == NULL) ) {
    *ier = -1;
    return;
  }
  if (((CVodeMem) CV_cvodemem)->cv_lsolve == NULL) {
    FCVNullMatrix();
    FCVNullLinsol();
  }

  *ier = CVodeSetNonlinearSolver(CV_cvodemem, F2C_CVODE_nonlinsol);
  return;
}<|MERGE_RESOLUTION|>--- conflicted
+++ resolved
@@ -280,10 +280,6 @@
 
 /***************************************************************************/
 
-<<<<<<< HEAD
-void FCV_LSINIT(int *ier) {
-  if ( (CV_cvodemem == NULL) || (F2C_CVODE_linsol == NULL) ) {
-=======
 void FCV_SETVIN(char key_name[], realtype *vval, int *ier)
 {
   N_Vector Vec;
@@ -310,10 +306,8 @@
 
 /***************************************************************************/
 
-void FCV_DLSINIT(int *ier) {
-  if ( (CV_cvodemem == NULL) || (F2C_CVODE_linsol == NULL) || 
-       (F2C_CVODE_matrix == NULL) ) {
->>>>>>> d657e4dc
+void FCV_LSINIT(int *ier) {
+  if ( (CV_cvodemem == NULL) || (F2C_CVODE_linsol == NULL) ) {
     *ier = -1;
     return;
   }
