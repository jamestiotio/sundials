--- conflicted
+++ resolved
@@ -7,8 +7,8 @@
  * -----------------------------------------------------------------
  * LLNS Copyright Start
  * Copyright (c) 2014, Lawrence Livermore National Security
- * This work was performed under the auspices of the U.S. Department 
- * of Energy by Lawrence Livermore National Laboratory in part under 
+ * This work was performed under the auspices of the U.S. Department
+ * of Energy by Lawrence Livermore National Laboratory in part under
  * Contract W-7405-Eng-48 and in part under Contract DE-AC52-07NA27344.
  * Produced at the Lawrence Livermore National Laboratory.
  * All rights reserved.
@@ -31,13 +31,13 @@
 #define ZERO RCONST(0.0)
 #define ONE  RCONST(1.0)
 
-/* 
+/*
  * =================================================================
  * CVODE optional input functions
  * =================================================================
  */
 
-/* 
+/*
  * CVodeSetErrHandlerFn
  *
  * Specifies the error handler function
@@ -60,7 +60,7 @@
   return(CV_SUCCESS);
 }
 
-/* 
+/*
  * CVodeSetErrFile
  *
  * Specifies the FILE pointer for output (NULL means no messages)
@@ -82,48 +82,7 @@
   return(CV_SUCCESS);
 }
 
-/* 
-<<<<<<< HEAD
- * CVodeSetIterType
- *
- * Specifies the iteration type (CV_FUNCTIONAL or CV_NEWTON)
- */
-
-int CVodeSetIterType(void *cvode_mem, int iter)
-{
-  CVodeMem cv_mem;
-  SUNNonlinearSolver NLS;
-  int retval;
-
-  if (cvode_mem==NULL) {
-    cvProcessError(NULL, CV_MEM_NULL, "CVODE", "CVodeSetIterType", MSGCV_NO_MEM);
-    return(CV_MEM_NULL);
-  }
-
-  cv_mem = (CVodeMem) cvode_mem;
-
-  if ((iter != CV_FUNCTIONAL) && (iter != CV_NEWTON)) {
-    cvProcessError(cv_mem, CV_ILL_INPUT, "CVODE", "CVodeSetIterType", MSGCV_BAD_ITER);
-    return (CV_ILL_INPUT);
-  }
-
-  cv_mem->cv_iter = iter;
-
-  /* >>>>>>> REMOVE THIS Set ROUTINE, user should call nls set function <<<<<<< */
-  if (cv_mem->cv_iter == CV_NEWTON) {
-    NLS = SUNNonlinSol_Newton(cv_mem->cv_acor);
-    retval = CVodeSetNonlinearSolver(cv_mem, NLS);
-  } else {
-    NLS = SUNNonlinSol_FixedPoint(cv_mem->cv_acor, 0);
-    retval = CVodeSetNonlinearSolver(cv_mem, NLS);
-  }
-
-  return(CV_SUCCESS);
-}
-
-/* 
-=======
->>>>>>> 7ccb4ce0
+/*
  * CVodeSetUserData
  *
  * Specifies the user data pointer for f
@@ -145,7 +104,7 @@
   return(CV_SUCCESS);
 }
 
-/* 
+/*
  * CVodeSetMaxOrd
  *
  * Specifies the maximum method order
@@ -167,7 +126,7 @@
     cvProcessError(cv_mem, CV_ILL_INPUT, "CVODE", "CVodeSetMaxOrd", MSGCV_NEG_MAXORD);
     return(CV_ILL_INPUT);
   }
-  
+
   /* Cannot increase maximum order beyond the value that
      was used when allocating memory */
   qmax_alloc = cv_mem->cv_qmax_alloc;
@@ -182,7 +141,7 @@
   return(CV_SUCCESS);
 }
 
-/* 
+/*
  * CVodeSetMaxNumSteps
  *
  * Specifies the maximum number of integration steps
@@ -209,7 +168,7 @@
   return(CV_SUCCESS);
 }
 
-/* 
+/*
  * CVodeSetMaxHnilWarns
  *
  * Specifies the maximum number of warnings for small h
@@ -231,7 +190,7 @@
   return(CV_SUCCESS);
 }
 
-/* 
+/*
  *CVodeSetStabLimDet
  *
  * Turns on/off the stability limit detection algorithm
@@ -258,7 +217,7 @@
   return(CV_SUCCESS);
 }
 
-/* 
+/*
  * CVodeSetInitStep
  *
  * Specifies the initial step size
@@ -280,7 +239,7 @@
   return(CV_SUCCESS);
 }
 
-/* 
+/*
  * CVodeSetMinStep
  *
  * Specifies the minimum step size
@@ -318,7 +277,7 @@
   return(CV_SUCCESS);
 }
 
-/* 
+/*
  * CVodeSetMaxStep
  *
  * Specifies the maximum step size
@@ -358,7 +317,7 @@
   return(CV_SUCCESS);
 }
 
-/* 
+/*
  * CVodeSetStopTime
  *
  * Specifies the time beyond which the integration is not to proceed.
@@ -393,7 +352,7 @@
   return(CV_SUCCESS);
 }
 
-/* 
+/*
  * CVodeSetMaxErrTestFails
  *
  * Specifies the maximum number of error test failures during one
@@ -416,10 +375,10 @@
   return(CV_SUCCESS);
 }
 
-/* 
+/*
  * CVodeSetMaxConvFails
  *
- * Specifies the maximum number of nonlinear convergence failures 
+ * Specifies the maximum number of nonlinear convergence failures
  * during one step try.
  */
 
@@ -439,7 +398,7 @@
   return(CV_SUCCESS);
 }
 
-/* 
+/*
  * CVodeSetMaxNonlinIters
  *
  * Specifies the maximum number of nonlinear iterations during
@@ -465,7 +424,7 @@
   return(SUNNonlinSolSetMaxIters(cv_mem->NLS, maxcor));
 }
 
-/* 
+/*
  * CVodeSetNonlinConvCoef
  *
  * Specifies the coeficient in the nonlinear solver convergence
@@ -488,7 +447,7 @@
   return(CV_SUCCESS);
 }
 
-/* 
+/*
  * CVodeSetRootDirection
  *
  * Specifies the direction of zero-crossings to be monitored.
@@ -510,7 +469,7 @@
   nrt = cv_mem->cv_nrtfn;
   if (nrt==0) {
     cvProcessError(NULL, CV_ILL_INPUT, "CVODE", "CVodeSetRootDirection", MSGCV_NO_ROOT);
-    return(CV_ILL_INPUT);    
+    return(CV_ILL_INPUT);
   }
 
   for(i=0; i<nrt; i++) cv_mem->cv_rootdir[i] = rootdir[i];
@@ -537,12 +496,12 @@
   cv_mem = (CVodeMem) cvode_mem;
 
   cv_mem->cv_mxgnull = 0;
-  
-  return(CV_SUCCESS);
-}
-
-
-/* 
+
+  return(CV_SUCCESS);
+}
+
+
+/*
  * =================================================================
  * CVODE optional output functions
  * =================================================================
@@ -570,7 +529,7 @@
   return(CV_SUCCESS);
 }
 
-/* 
+/*
  * CVodeGetNumRhsEvals
  *
  * Returns the current number of calls to f
@@ -592,7 +551,7 @@
   return(CV_SUCCESS);
 }
 
-/* 
+/*
  * CVodeGetNumLinSolvSetups
  *
  * Returns the current number of calls to the linear solver setup routine
@@ -636,7 +595,7 @@
   return(CV_SUCCESS);
 }
 
-/* 
+/*
  * CVodeGetLastOrder
  *
  * Returns the order on the last succesful step
@@ -658,7 +617,7 @@
   return(CV_SUCCESS);
 }
 
-/* 
+/*
  * CVodeGetCurrentOrder
  *
  * Returns the order to be attempted on the next step
@@ -680,7 +639,7 @@
   return(CV_SUCCESS);
 }
 
-/* 
+/*
  * CVodeGetNumStabLimOrderReds
  *
  * Returns the number of order reductions triggered by the stability
@@ -706,7 +665,7 @@
   return(CV_SUCCESS);
 }
 
-/* 
+/*
  * CVodeGetActualInitStep
  *
  * Returns the step size used on the first step
@@ -750,7 +709,7 @@
   return(CV_SUCCESS);
 }
 
-/* 
+/*
  * CVodeGetCurrentStep
  *
  * Returns the step size to be attempted on the next step
@@ -766,13 +725,13 @@
   }
 
   cv_mem = (CVodeMem) cvode_mem;
-  
+
   *hcur = cv_mem->cv_next_h;
 
   return(CV_SUCCESS);
 }
 
-/* 
+/*
  * CVodeGetCurrentTime
  *
  * Returns the current value of the independent variable
@@ -794,7 +753,7 @@
   return(CV_SUCCESS);
 }
 
-/* 
+/*
  * CVodeGetTolScaleFactor
  *
  * Returns a suggested factor for scaling tolerances
@@ -816,7 +775,7 @@
   return(CV_SUCCESS);
 }
 
-/* 
+/*
  * CVodeGetErrWeights
  *
  * This routine returns the current weight vector.
@@ -860,7 +819,7 @@
   return(CV_SUCCESS);
 }
 
-/* 
+/*
  * CVodeGetWorkSpace
  *
  * Returns integrator work space requirements
@@ -883,15 +842,15 @@
   return(CV_SUCCESS);
 }
 
-/* 
+/*
  * CVodeGetIntegratorStats
  *
  * Returns integrator statistics
  */
 
-int CVodeGetIntegratorStats(void *cvode_mem, long int *nsteps, long int *nfevals, 
-                            long int *nlinsetups, long int *netfails, int *qlast, 
-                            int *qcur, realtype *hinused, realtype *hlast, 
+int CVodeGetIntegratorStats(void *cvode_mem, long int *nsteps, long int *nfevals,
+                            long int *nlinsetups, long int *netfails, int *qlast,
+                            int *qcur, realtype *hinused, realtype *hlast,
                             realtype *hcur, realtype *tcur)
 {
   CVodeMem cv_mem;
@@ -917,7 +876,7 @@
   return(CV_SUCCESS);
 }
 
-/* 
+/*
  * CVodeGetNumGEvals
  *
  * Returns the current number of calls to g (for rootfinding)
@@ -939,7 +898,7 @@
   return(CV_SUCCESS);
 }
 
-/* 
+/*
  * CVodeGetRootInfo
  *
  * Returns pointer to array rootsfound showing roots found
@@ -965,7 +924,7 @@
 }
 
 
-/* 
+/*
  * CVodeGetNumNonlinSolvIters
  *
  * Returns the current number of iterations in the nonlinear solver
@@ -990,7 +949,7 @@
   return(SUNNonlinSolGetNumIters(cv_mem->NLS, nniters));
 }
 
-/* 
+/*
  * CVodeGetNumNonlinSolvConvFails
  *
  * Returns the current number of convergence failures in the
@@ -1013,13 +972,13 @@
   return(CV_SUCCESS);
 }
 
-/* 
+/*
  * CVodeGetNonlinSolvStats
  *
  * Returns nonlinear solver statistics
  */
 
-int CVodeGetNonlinSolvStats(void *cvode_mem, long int *nniters, 
+int CVodeGetNonlinSolvStats(void *cvode_mem, long int *nniters,
                             long int *nncfails)
 {
   CVodeMem cv_mem;
@@ -1036,11 +995,7 @@
     cvProcessError(NULL, CV_MEM_NULL, "CVODE", "CVodeGetNonlinSolvStats", MSGCV_NO_MEM);
     return (CV_MEM_NULL);
   }
-<<<<<<< HEAD
-  SUNNonlinSolGetNumIters(cv_mem->NLS, nniters);
-=======
   retval = SUNNonlinSolGetNumIters(cv_mem->NLS, nniters);
->>>>>>> 7ccb4ce0
   *nncfails = cv_mem->cv_ncfn;
 
   return(retval);
@@ -1135,4 +1090,4 @@
   }
 
   return(name);
-}
+}