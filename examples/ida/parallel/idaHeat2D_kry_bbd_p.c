--- conflicted
+++ resolved
@@ -453,17 +453,11 @@
   ixend   = mxsub-1;
   jybegin = 0;
   jyend   = mysub-1;
-<<<<<<< HEAD
-  if (ixsub == 0) ixbegin++; if (ixsub == npex-1) ixend--;
-  if (jysub == 0) jybegin++; if (jysub == npey-1) jyend--;
-
-=======
   if (ixsub == 0) ixbegin++;
   if (ixsub == npex-1) ixend--;
   if (jysub == 0) jybegin++;
   if (jysub == npey-1) jyend--;
   
->>>>>>> d657e4dc
   /* Loop over all grid points in local subgrid. */
 
   for (ly = jybegin; ly <=jyend; ly++) {
