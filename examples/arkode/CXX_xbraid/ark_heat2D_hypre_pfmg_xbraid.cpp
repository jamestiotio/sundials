--- conflicted
+++ resolved
@@ -702,19 +702,10 @@
   // Clean up and return
   // --------------------
 
-<<<<<<< HEAD
-  ARKStepFree(&arkode_mem);  // Free integrator memory
-  SUNLinSolFree(LS);         // Free linear solver
-  N_VDestroy(u);             // Free vectors
-  FreeUserData(udata);       // Free user data
-=======
-  if ((udata->diagnostics || udata->lsinfo) && udata->myid_c == 0) fclose(diagfp);
-
   ARKStepFree(&arkode_mem);              // Free integrator memory
   SUNLinSolFree(LS);                     // Free linear solver
   N_VDestroy(u);                         // Free vectors
-  FreeUserData(udata);                   // Free user data
->>>>>>> 110a6d98
+  FreeUserData(udata);                   // Free user dat
   delete udata;
   braid_Destroy(core);                   // Free braid memory
   ARKBraid_Free(&app);                   // Free interface memory
