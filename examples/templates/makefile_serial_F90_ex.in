--- conflicted
+++ resolved
@@ -71,13 +71,8 @@
 
 all: ${OBJECTS}
 	@for i in ${EXAMPLES} ; do \
-<<<<<<< HEAD
-	  echo "${F90} -o $${i} $${i}.o ${F90_LDFLAGS} ${F90_LIBS} ${INCLUDES} -L${libdir} ${LIBRARIES} ${LIBRARIES_BL} ${LIBRARIES_SLUMT} ${LIBRARIES_KLU} ${LINKFLAGS}" ; \
-	  ${F90} -o $${i} $${i}.o ${F90_LDFLAGS} ${F90_LIBS} ${INCLUDES} -L${libdir} ${LIBRARIES} ${LIBRARIES_BL} ${LIBRARIES_SLUMT} ${LIBRARIES_KLU} ${LINKFLAGS} ; \
-=======
-	  echo "${F90} -o $${i} $${i}.o ${F90_LDFLAGS} ${F90_LIBS} -L${libdir} ${LIBRARIES} ${LIBRARIES_LAPACK} ${LIBRARIES_BLAS} ${LIBRARIES_SLUMT} ${LIBRARIES_KLU} ${LINKFLAGS}" ; \
-	  ${F90} -o $${i} $${i}.o ${F90_LDFLAGS} ${F90_LIBS} -L${libdir} ${LIBRARIES} ${LIBRARIES_LAPACK} ${LIBRARIES_BLAS} ${LIBRARIES_SLUMT} ${LIBRARIES_KLU} ${LINKFLAGS} ; \
->>>>>>> e976b53f
+	  echo "${F90} -o $${i} $${i}.o ${F90_LDFLAGS} ${F90_LIBS} ${INCLUDES} -L${libdir} ${LIBRARIES} ${LIBRARIES_LAPACK} ${LIBRARIES_BLAS} ${LIBRARIES_SLUMT} ${LIBRARIES_KLU} ${LINKFLAGS}" ; \
+	  ${F90} -o $${i} $${i}.o ${F90_LDFLAGS} ${F90_LIBS} ${INCLUDES} -L${libdir} ${LIBRARIES} ${LIBRARIES_LAPACK} ${LIBRARIES_BLAS} ${LIBRARIES_SLUMT} ${LIBRARIES_KLU} ${LINKFLAGS} ; \
 	done
 
 clean:
