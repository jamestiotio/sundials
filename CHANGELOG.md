--- conflicted
+++ resolved
@@ -27,11 +27,7 @@
 Fixed missing soversions in some `SUNLinearSolver` and `SUNNonlinearSolver`
 CMake targets.
 
-<<<<<<< HEAD
-Added Fortran support for the LAPACK dense `SUNLinearSolver` implementations.
-=======
 Added Fortran support for the LAPACK dense `SUNLinearSolver` implementation.
->>>>>>> 15071aea
 
 Fixed the build system support for MAGMA when using a NVIDIA HPC SDK installation of CUDA
 and fixed the targets used for rocBLAS and rocSPARSE.
@@ -42,11 +38,8 @@
 the eighth order ERK method `ARKODE_VERNER_13_7_8`, and the ninth order ERK
 method `ARKODE_VERNER_16_8_9`.
 
-<<<<<<< HEAD
-=======
 Changed the `SUNProfiler` so that it does not rely on `MPI_WTime` in any case.
 This fixes https://github.com/LLNL/sundials/issues/312. 
->>>>>>> 15071aea
 
 ## Changes to SUNDIALS in release 6.6.1
 
