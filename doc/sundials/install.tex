--- conflicted
+++ resolved
@@ -81,18 +81,12 @@
 In addition, CMake also provides a GUI front end and which allows an interactive build and
 installation process.
 
-<<<<<<< HEAD
-The {\sundials} build process requires CMake version \id{3.0.2} or
-=======
 The {\sundials} build process requires CMake version \id{3.1.3} or
->>>>>>> d657e4dc
 higher and a working {\CC} compiler.  On Unix-like operating systems, it
 also requires Make (and \id{curses}, including its development libraries,
 for the GUI front end to CMake, \id{ccmake}), while on Windows it
-requires Visual Studio.  While many Linux distributions offer CMake,
-the version included may be out of date. CMake is continually adding new
-features, and the latest version can be downloaded from 
-{\tt http://www.cmake.org}. Build instructions for CMake
+requires Visual Studio. CMake is continually adding new features, and
+the latest version can be downloaded from {\tt http://www.cmake.org}. Build instructions for CMake
 (only necessary for Unix-like systems) can be found on the CMake website.
 Once CMake is installed, Linux/Unix users will be able to use \id{ccmake},
 while Windows users will be able to use \id{CMakeSetup}.
@@ -507,12 +501,8 @@
   Note: This option is triggered only if MPI is enabled
   (\id{MPI\_ENABLE} is ON), Fortran-C support is enabled
   (\id{FCMIX\_ENABLE} is ON), and Fortran77 or Fortran90
-<<<<<<< HEAD
   examples are enabled \\ \noindent
   (\id{EXAMPLES\_ENABLE\_F77} or
-=======
-  examples are enabled (\id{EXAMPLES\_ENABLE\_F77} or
->>>>>>> d657e4dc
   \id{EXAMPLES\_ENABLE\_F90} are ON).
 \item[\id{MPIEXEC\_EXECUTABLE}] -
   Specify the executable for running MPI programs
@@ -565,19 +555,6 @@
 \item[\id{SUNDIALS\_F77\_FUNC\_UNDERSCORES}] - \textbf{advanced option} -
   Specify the number of underscores to append in the Fortran
   name-mangling scheme, options are: \id{none}, \id{one}, or \id{two}
-<<<<<<< HEAD
-  \\
-  Default:
-  \\
-  Note: The build system will attempt to infer the Fortran
-  name-mangling scheme using the Fortran compiler. This option should
-  only be used if a Fortran compiler is not available or to override
-  the inferred or default (\id{one}) scheme if one can not be
-  determined. If used, \id{SUNDIALS\_F77\_FUNC\_CASE} must also be set.
-\item[\id{SUNDIALS\_INDEX\_TYPE}] - 
-  Integer type used for {\sundials} indices, options are: \id{int32\_t} or \id{int64\_t}
-=======
->>>>>>> d657e4dc
   \\
   Default:
   \\
@@ -1086,7 +1063,6 @@
 {\shared}
  & Libraries    & n/a  & \\
 \cline{2-4}
-<<<<<<< HEAD
 & Header files & sundials/sundials\_config.h           & \\
 &              & sundials/sundials\_fconfig.h          & \\
 &              & sundials/sundials\_types.h            & \\
@@ -1101,15 +1077,6 @@
 &              & sundials/sundials\_band.h             & \\
 &              & sundials/sundials\_nonlinearsolver.h  & \\
 &              & sundials/sundials\_version.h          & \\
-=======
- & Header files & sundials/sundials\_config.h        & sundials/sundials\_fconfig.h    \\
- &              & sundials/sundials\_types.h         & sundials/sundials\_math.h       \\
- &              & sundials/sundials\_nvector.h       & sundials/sundials\_fnvector.h   \\
- &              & sundials/sundials\_iterative.h     & sundials/sundials\_direct.h     \\
- &              & sundials/sundials\_dense.h         & sundials/sundials\_band.h       \\
- &              & sundials/sundials\_matrix.h        & sundials/sundials\_version.h    \\
- &              & sundials/sundials\_linearsolver.h  & sundials/sundials\_mpi\_types.h \\
->>>>>>> d657e4dc
 \hline
 %% --------------------------------------------------
 {\nvecs}
