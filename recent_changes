<<<<<<< HEAD
Changes to SUNDIALS in release 4.0.0-dev.2

ARKode, CVODES, and IDAS have been updated to use the SUNNONLINSOL API.

The ARKode library has been entirely rewritten to support a modular approach to
one-step methods, which should allow rapid research and development of novel
integration methods without affecting existing solver functionality.

The direct and iterative linear solver interfaces in ARKode, CVODE, IDA, and
KINSOL have been merged into a single unified linear solver interface to support
any valid SUNLINSOL module. The unified interface is very similar to the previous
DLS and SPILS interfaces. To minimize challenges in user migration to the unified
linear solver interface, the previous DLS and SPILS routines for CVODE, IDA,
and KINSOL may still be used; these will be deprecated in future releases, so we
recommend that users migrate to the new names soon. Additionally, we note that
Fortran  users will need to enlarge their iout array of optional integer outputs,
and update the indices that they query for certain linear-solver-related statistics.

The names of all constructor routines for SUNDIALS-provided SUNLinSol
implementations have been updated to follow the naming convention SUNLinSol_*
where * is the name of the linear solver e.g., Dense, KLU, SPGMR, PCG, etc.
Solver-specific ``set'' routine names have been similarly standardized. To
minimize challenges in user migration to the new names, the previous routine
names may still be used; these will be deprecated in future releases, so we
recommend that users migrate to the new names soon.

ARKode's dense output infrastructure has been improved to support higher-degree
Hermite polynomial interpolants (up to degree 5) over the last successful time step.

Changes to SUNDIALS in release 4.0.0-dev.1

An API for encapsulating the nonlinear solvers used in SUNDIALS implicit
integrators has been introduced and are utilized by the CVODE and IDA packages.
The other SUNDIALS packages will be updated to use generic nonlinear solver in a
later release. The goal of this API is to ease the introduction of new nonlinear
solver options in SUNDIALS integrators and allow for external or user-supplied
nonlinear solvers. The SUNNONLINSOL API and provided SUNNONLINSOL modules are
described in a new user guide chapter and follow the same object oriented design
and implementation used by the NVECTOR, SUNMATRIX, and SUNLINSOL modules.

SUNNONLINSOL modules are intended to solve nonlinear systems formulated as
either a rootfinding problem F(y)=0 or a fixed-point problem G(y)=y.
Currently two SUNNONLINSOL implementations are provided,
SUNNONLINSOL_NEWTON and SUNNONLINSOL_FIXEDPOINT. These replicate the
previous integrator specific implementations of a Newton iteration and a
fixed-point iteration (previously referred to as a functional iteration),
respectively. Additionally, the fixed-point iteration can use Anderson's method
to accelerate convergence. Example programs using each of these nonlinear solver
modules in a standalone manner have been added and all CVODE AND IDA example programs
have been updated to use generic SUNNONLINSOL modules.

With the introduction of SUNNONLINSOL modules in CVODE, the input parameter ITER
to CVodeCreate has been removed as well as the constants CV_NEWTON
and CV_FUNCTIONAL. Similarly, the ITMETH parameter has been removed
from the Fortran interface function FCVMALLOC. Instead of specifying the
nonlinear iteration type when creating the CVODE memory structure, CVODE
uses the SUNNONLINSOL_NEWTON module implementation of a Newton iteration by
default. To use the fixed-point nonlinear solver with CVODE a user must do
the following:
1. include the header sunnonlinsol/sunnonlinsol_fixedpoint.h to access
   the SUNNONLINSOL_FIXEDPOINT module,
2. create a nonlinear solver object by calling the fixed-point
   constructor

   NLS = SUNNonlinSol_FixedPoint(y, m);

   where NLS is the nonlinear solver object of type SUNNonlinearSolver,
   y is an NVector the size of the ODE system, and m is the number
   of acceleration vectors, and 
3. after initializing CVODE with CVodeInit, call

   retval = CVodeSetNonlinearSolver(cvode_mem, NLS);

   to attach the nonlinear solver object to the {\cvode} memory structure.

User-supplied nonlinear solver modules adhering to the SUNNONLINSOL API for
solving F(y)=0 or G(y)=y can be used with CVODE by following the same
include, create, and attach process just described for the
SUNNONLINSOL_FIXEDPOINT module.

As a result of this new nonlinear solver object creation and attachment approach,
the function CVodeSetIterType has been removed. CVODE functions for
setting the nonlinear solver options (e.g., CVodeSetMaxNonlinIters) or
getting nonlinear solver statistics (e.g., CVodeGetNumNonlinSolvIters)
remain unchanged and internally call generic SUNNONLINSOL functions.

In IDA the SUNNONLINSOL_NEWTON module is also the default nonlinear solver
Since IDA previously only used an internal implementation
of a Newton iteration for nonlinear solves, no changes are required to user
programs and functions for setting the nonlinear solver options (e.g.,
IDASetMaxNonlinIters) or getting nonlinear solver statistics (e.g.,
IDAGetNumNonlinSolvIters) remain unchanged and internally call generic
SUNNONLINSOL functions.

While SUNDIALS includes a fixed-point nonlinear solver module, it is not
currently supported in IDA. However, user-supplied nonlinear solver modules
adhering to the SUNNONLINSOL API for solving $F(y)=0$ can be used with
IDA. To use a non-default nonlinear solver with IDA a user must do the
following:
1. include the header of the desired nonlinear solver module,
2. create a nonlinear solver object by calling the constructor defined by the
   nonlinear solver module. For example, SUNDIALS provided nonlinear solver
   modules define constructors of the from

   NLS = SUNNonlinSol_***(...);

   where NLS is the nonlinear solver object of type SUNNonlinearSolver,
   *** is the name of the nonlinear solver, and the inputs ... are
   nonlinear solver specific.
3. after initializing IDA with IDAInit, call

   retval = IDASetNonlinearSolver(ida_mem, NLS);

   to attach the nonlinear solver object to the IDA memory structure.

The example program idaRoberts_dns.c explicitly creates an attaches the
SUNNONLINSOL_NEWTON module to demonstrate this process (this is not necessary
in general as IDA uses the SUNNONLINSOL_NEWTON module by default).

Changes to SUNDIALS in release 4.0.0-dev

* Three fused vector operations and seven vector array operations have
  been added to the NVECTOR API. These optional operations are intended
  to increase data reuse in vector operations, reduce parallel
  communication on distributed memory systems, and lower the number of
  kernel launches on systems with accelerators. The new operations are 
  N_VLinearCombination, N_VScaleAddMulti, N_VDotProdMulti, 
  N_VLinearCombinationVectorArray, N_VScaleVectorArray, N_VConstVectorArray,
  N_VWrmsNormVectorArray, N_VWrmsNormMaskVectorArray,
  N_VScaleAddMultiVectorArray, and N_VLinearCombinationVectorArray. If any
  of these operations are defined as NULL in an NVECTOR implementation the
  NVECTOR interface will automatically call standard NVECTOR operations as
  necessary. Details on the new operations can be found in the user guide
  Chapter on the NVECTOR API.

Changes to SUNDIALS in release 3.2.0
=======
Changes to SUNDIALS since Release of Sep. 28 2018.

* Fixed a bug in the CUDA NVECTOR where the N_VInvTest operation could write
  beyond the allocated vector data.

* Fixed library installation path for multiarch systems. This fix changes the default
  library installation path to CMAKE_INSTALL_PREFIX/CMAKE_INSTALL_LIBDIR
  from CMAKE_INSTALL_PREFIX/lib. CMAKE_INSTALL_LIBDIR is automatically set, but is
  available as a CMAKE option that can modified.

Changes to SUNDIALS since Release of Jul. 31 2018.
>>>>>>> 81123425

* Fixed problem with index types which would occur with some compilers
  (e.g. armclang) that did not define __STDC_VERSION__. The fix includes
  a depcrecation of the current behavior of the SUNDIALS_INDEX_TYPE
  CMake option.

* Fixed a thread-safety issue in CVODES and IDAS when using adjoint sensitivity
  analysis.

* Added hybrid MPI/CUDA and MPI/RAJA vectors to allow use of more than one 
  MPI rank when using a GPU system.  The vectors assume one GPU device per 
  MPI rank.

* Changed the name of the RAJA nvector library to libsundials_nveccudaraja.lib
  from libsundials_nvecraja.lib to better reflect that we only support
  CUDA as a backend for RAJA currently.

* Increased CMake minimum version to 3.1.3

* Add constraint handling feature to CVODE and CVODES.

* Fixed a bug in IDAS where the saved residual value used in the nonlinear
  solve for consistent initial conditions was passed as temporary workspace and
  could be overwritten.

* Several changes were made to the build system. If MPI is enabled and MPI  
  compiler wrappers are not set, the build system will check if
  CMAKE_<language>_COMPILER can compile MPI programs before trying to locate and
  use an MPI installation. The native CMake FindMPI module is now used to locate
  an MPI installation. The options for setting MPI compiler wrappers and the
  executable for running MPI programs have been updated to align with those in
  native CMake FindMPI module. This included changing MPI_MPICC to MPI_C_COMPILER,
  MPI_MPICXX to MPI_CXX_COMPILER combining MPI_MPIF77 and MPI_MPIF90 to
  MPI_Fortran_COMPILER, and changing MPI_RUN_COMMAND to MPIEXEC_EXECUTABLE. When a
  Fortran name-mangling scheme is needed (e.g., LAPACK_ENABLE is ON) the build system
  will infer the scheme from the Fortran compiler. If a Fortran compiler is not
  available or the inferred or default scheme needs to be overridden, the advanced
  options SUNDIALS_F77_FUNC_CASE and SUNDIALS_F77_FUNC_UNDERSCORES can be used to
  manually set the name-mangling scheme and bypass trying to infer the scheme.
  Additionally, parts of the main CMakeLists.txt file were moved to new files in
  the src and example directories to make the CMake configuration file structure
  more modular.

Changes in SUNDIALS in release 3.1.2

* Fixed Windows specific problem where sunindextype was not correctly 
  defined when using 64-bit integers for the sundials index type. On Windows
  sunindextype is now defined as the MSVC basic type __int64.

* Changed LICENSE install path to instdir/include/sundials

* Updated the minimum required version of CMake to 2.8.12 and enabled
  using rpath by default to locate shared libraries on OSX.

* The misnamed function CVSpilsSetJacTimesSetupFnBS in cvodes has been deprecated
  and replaced by CVSpilsSetJacTimesBS. The deprecated function
  CVSpilsSetJacTimesSetupFnBS will be removed in the next major release.

* Added and updated usage-notes examples from the SUNDIALS website to work with
  SUNDIALS 3.x. The new examples are cvode/cvDisc_dns.c cvode/cvRoberts_dns_negsol.c
  and cvodes/cvsRoberts_FSA_dns_Switch.c. 

* Added sparse SUNMatrix "Reallocate" routine to allow specification
  of the nonzero storage.

* Updated the KLU SUNLinearSolver module to set constants for the two
  reinitialization types, and fixed a bug in the full reinitialization
  approach where the sparse SUNMatrix pointer would go out of scope on
  some architectures.
  
* Updated the "ScaleAdd" and "ScaleAddI" implementations in the sparse
  SUNMatrix module to more optimally handle the case where the target
  matrix contained sufficient storage for the sum, but had the wrong
  sparsity pattern.  The sum now occurs in-place, by performing the
  sum backwards in the existing storage.  However, it is still more
  efficient if the user-supplied Jacobian routine allocates storage
  for the sum $I+\gamma J$ or $M+\gamma J$ manually (with zero entries
  if needed).

Changes to SUNDIALS in release 3.1.1

* Fixed a minor bug in the CVODE and CVODES cvSLdet routine, where a
  return was missing in the error check for three inconsistent roots.

* Fixed a potential memory leak in the SPGMR and SPFGMR linear
  solvers: if "Initialize" was called multiple times then the solver
  memory was reallocated (without being freed). 
  
* Fixed a minor bug in the ARKReInit routine, where a flag was
  incorrectly set to indicate that the problem had been resized
  (instead of just re-initialized). 

* Fixed C++11 compiler errors/warnings about incompatible use of
  string literals.

* Updated KLU SUNLinearSolver module to use a typedef for the
  precision-specific solve function to be used (to avoid compiler
  warnings). 

* Added missing typecasts for some (void*) pointers (again, to avoid
  compiler warnings).

* Bugfix in sunmatrix_sparse.c where we had used 'int' instead of
  'sunindextype' in one location.

* Fixed a minor bug in KINPrintInfo where a case was missing for
  KIN_REPTD_SYSFUNC_ERR leading to an undefined info message.

* Added missing #include <stdio.h> in NVECTOR and SUNMATRIX
  header files.

* Added missing prototypes for ARKSpilsGetNumMTSetups in ARKode and
  IDASpilsGetNumJTSetupEvals in IDA and IDAS.

* Fixed an indexing bug in the CUDA NVECTOR implementation of
  N_VWrmsNormMask and revised the RAJA NVECTOR implementation of
  N_VWrmsNormMask to work with mask arrays using values other than
  zero or one. Replaced doubles with realtypes in the RAJA vector
  test functions.

* Fixed compilation issue with GCC 7.3.0 and Fortran programs that do
  not require a SUNMatrix or SUNLinearSolver module (e.g. iterative
  linear solvers, explicit methods in ARKode, functional iteration
  in CVODE, etc.).


Changes to SUNDIALS in release 3.1.0

* Added NVECTOR print functions that write vector data to a specified
  file (e.g., N_VPrintFile_Serial).

* Added 'make test' and 'make test_install' options to the build system for
  testing SUNDIALS after building with 'make' and installing with 'make install'
  respectively.

* Added "Changes in ..." (latest version) to Intro. in all User Guides.



Changes to SUNDIALS in release 3.0.0

* New linear solver API and interfaces for all SUNDIALS packages and 
  linear solvers
 - Refactored all matrix and linear solver interfaces in SUNDIALS
 - Implemented new interfaces in all 6 SUNDIALS Packages
 - Corresponding updates to all example programs released with SUNDIALS
The goal of the redesign of these interfaces was to provide more encapsulation
and ease in interfacing custom linear solvers and interoperability 
with linear solver libraries.
 - Specific changes include:
      - Added generic SUNMATRIX module with three provided implementations:
        dense, banded and sparse.  These replicate previous SUNDIALS Dls and
        Sls matrix structures in a single object-oriented API.
      - Added example problems demonstrating use of generic SUNMATRIX modules.
      - Added generic SUNLINEARSOLVER module with eleven provided
        implementations: dense, banded, LAPACK dense, LAPACK band, KLU,
        SuperLU_MT, SPGMR, SPBCGS, SPTFQMR, SPFGMR, PCG.  These replicate
        previous SUNDIALS generic linear solvers in a single object-oriented
        API.
      - Added example problems demonstrating use of generic SUNLINEARSOLVER
        modules.
      - Expanded package-provided direct linear solver (Dls) interfaces and
        scaled, preconditioned, iterative linear solver (Spils) interfaces
        to utilize generic SUNMATRIX and SUNLINEARSOLVER objects.
      - Removed package-specific, linear solver-specific, solver modules
        (e.g. CVDENSE, KINBAND, IDAKLU, ARKSPGMR) since their functionality
        is entirely replicated by the generic Dls/Spils interfaces and
        SUNLINEARSOLVER/SUNMATRIX modules.  The exception is CVDIAG, a
        diagonal approximate Jacobian solver available to CVODE and CVODES.
      - Converted all SUNDIALS example problems to utilize new generic
        SUNMATRIX and SUNLINEARSOLVER objects, along with updated Dls and
        Spils linear solver interfaces.
      - Added Spils interface routines to ARKode, CVODE, CVODES, IDA and
        IDAS to allow specification of a user-provided "JTSetup" routine.
        This change supports users who wish to set up data structures for
        the user-provided Jacobian-times-vector ("JTimes") routine, and
        where the cost of one JTSetup setup per Newton iteration can be
        amortized between multiple JTimes calls.

* Two new NVECTOR modules added: for CUDA and RAJA support for GPU systems
(Information on RAJA: https://software.llnl.gov/RAJA/ )
These vectors are supplied to provide very basic support for running
on GPU architectures.  Users are advised that these vectors both move all data
to the GPU device upon construction, and speedup will only be realized if the
user also conducts the right-hand-side function evaluation on the device.
In addition, these vectors assume the problem fits on one GPU.
For further information about RAJA, users are referred to the web site, 
https://software.llnl.gov/RAJA/.

* Addition of sunindextype option for 32- or 64-bit integer data index types 
within all SUNDIALS structures
 - sunindextype is defined to be int32_t or int64_t when portable types are
   supported, otherwise it is defined as int or long int.
 - The Fortran interfaces continue to use long\_int for indices, except for 
   their sparse matrix interface that now uses the new sunindextype.
 - Includes interfaces to PETSc, hypre, SuperLU_MT, and KLU with 
   either 32-bit or 64-bit capabilities depending how the user configures 
   SUNDIALS.

* To avoid potential namespace conflicts, the macros defining booleantype
values TRUE and FALSE have been changed to SUNTRUE and SUNFALSE respectively.

* Temporary vectors were removed from preconditioner setup and solve
routines for all packages.  It is assumed that all necessary data
for user-provided preconditioner operations will be allocated and
stored in user-provided data structures.

* The file include/sundials\_fconfig.h was added.  This file contains 
SUNDIALS type information for use in Fortran programs.

* Added support for many xSDK-compliant build system keys
(Information on xSDK compliance: https://xsdk.info/policies/ )
The xSDK is a movement in scientific software to provide a foundation for the
rapid and efficient production of high-quality, 
sustainable extreme-scale scientific applications.  More information can
be found at https://xsdk.info.

* Added functions SUNDIALSGetVersion and SUNDIALSGetVersionNumber to
get SUNDIALS release version information at runtime.

* In build system:
 - Added separate BLAS_ENABLE and BLAS_LIBRARIES CMake variables
 - Additional error checking during CMake configuration
 - Fixed minor CMake bugs
 - Renamed CMake options to enable/disable examples for greater clarity 
   and added option to enable/disable Fortran 77 examples
    - Changed EXAMPLES_ENABLE to EXAMPLES_ENABLE_C
    - Changed CXX_ENABLE to EXAMPLES_ENABLE_CXX
    - Changed F90_ENABLE to EXAMPLES_ENABLE_F90
    - Added EXAMPLES_ENABLE_F77 option

* Corrections and additions to all User Guides.

* Added "Changes in ..." (latest version) to Intro. in all User Guides.


ARKode:
* Added comments to arkode_butcher.c regarding which methods should have 
  coefficients accurate enough for use in quad precision
* Bug Fix: Fixed a bug in arkode_butcher.c in use of RCONST
* Bug Fix: Fixed a bug in in the arkInitialSetup utility routine in the 
  order of operations when setting up and using mass matrices
  to ensure the mass matrix vector product is set up before the "msetup" 
  routine is called.
* Fixed ARKode printf-related compiler warnings when building SUNDIALS
  with extended precision.


CVODE and CVODES:
* Bug Fix: In CVodeFree, now call lfree() unconditionally (if non-NULL).

IDA and IDAS:
* Bug Fix: Added missing prototype for IDASetMaxBacksIC in ida.h and idas.h


KINSOL:
* Bug Fix: Corrected KINSOL fcmix name translation for FKIN_SPFGMR
* Renamed KINLocalFn and KINCommFn to KINBBDLocalFn and KINBBDCommFn
  respectively in the BBD preconditioner module for consistency with
  other SUNDIALS solvers.

*------------------------------------------------------------------------------*
Changes to SUNDIALS since Release of March 30, 2015.

* Two new NVECTOR modules added: for parallel Hypre and PETSC.

* In vector API, added new required function, N_VGetVectorID.

* Upgrades to sparse solver interfaces; now support CSR matrix type with KLU solver.

* Updated BiCGStab solver to remove redundant dot product.

* In all packages, example codes were changed from using NV_DATA macro to 
  using N_VGetArrayPointer_* when using the native vectors shipped with
  SUNDIALS

* Fixed minor bug when linear solver performance counters were used uninitialized. 

* In all packages, fixed memory leak in banded preconditioner interface.

* Fixed potential memory leak in KLU ReInit functions in all solvers.

* Fixed some examples w.r.t. switch to new macro/function names SUNRexp etc.

* Various minor fixes to installation-related files.

* Corrected name N_VCloneEmptyVectorArray to N_VCloneVectorArrayEmpty in
  all documentation files.

* Updated all packages to return integers from linear solver and preconditioner 'free' functions.

* Revised all usage skeletons to remove references to names specific to
  any particular NVECTOR module, using more general instructions instead.

* Removed Matlab interface from distribution as it has not been updated
  since 2009.  We expect to update this interface soon.

* Minor corrections and additions to all User Guides.



* In KINSOL, minor bug fix in Picard iteration.

* In KINSOL, minor bug fix in line search.

* In FKINSOL, added FKINCREATE and FKININIT routines to split FKINMALLOC routine
  into two pieces.  FKINMALLOC remains for backward compatibility, but 
  documentation for it has been removed.

* In KINSOL, added kinFoodWeb_kry_omp.c openMP example.



* In ARKode updated linear and mass matrix solvers so that 'free' routines 
  return integer instead of void; updated documentation accordingly.

* In ARKODE, fixed a bug in one Butcher table.

* In ARKODE, fixed error in arkDoErrorTest in recovery after failure.

* In ARKODE, fixed initialization of linear solver performance counters.
* Method and embedding for Billington and TRBDF2 explicit Runge-Kutta methods were swapped. 
* Fix for user specification of absolute tolerance array along with vector Resize() functionality.
* Fix for user-supplied Butcher tables without embeddings (if fixed time steps or manual adaptivity are employed).
* Multiple documentation updates.
* Added missing ARKSpilsGetNumMtimesEvals() function.
 
* Two new NVECTOR modules added: for parallel Hypre and PETSc.
* Enhanced Bi-CGstab by removing redundant dot product.
* Upgrades to sparse solver interfaces; now support CSR matrix type with KLU solver.
* Implicit predictor algorithms were updated: methods 2 and 3 were improved, a new predictor approach was added, and the default choice was modified.
* Revised handling of integer codes for specifying built-in Butcher tables: a global numbering system is still used, but methods now have #defined names to simplify the user interface. 
* Maximum number of Butcher table stages was increased from 8 to 15 to accommodate very high order methods, and an 8th-order adaptive ERK method was added.
* Added support for the explicit and implicit methods in an additive Runge-Kutta method to utilize different stage times, solution and embedding coefficients, to support new SSP-ARK methods.
* Extended FARKODE interface to include a routine to set scalar/array-valued residual tolerances, to support Fortran applications with non-identity mass-matrices. 
* Enhanced Anderson acceleration using QR updating



* In IDA, added idaFoodWeb_kry.c, idaFoodWeb_bnd_omp.c, and idaFoodWeb_kry_omp.c
  examples using openMP.

* Corrected example idaFoodWeb_bnd.c in PrintOutput (wrong component printed).

* In IDA and IDAS, added optional input function IDASetMaxBacksIC to limit
  number of linesearch backtrack operations in IDACalcIC.  User guides
  amended accordingly.



* In IDAS, added idasRoberts_FSA_klu.c, idasRoberts_FSA_sps.c, 
  idasRoberts_ASAi_klu.c, and idasRoberts_ASAi_sps.c sensitivity analysis
  examples using sparse direct solvers.  Also added idasFoodWeb_bnd_omp.c and 
  idasFoobWeb_kry_omp.c openMp examples.

* In IDAS, made SuperLUMT call for backward problem consistent with CVODES.

* In IDAS, added missing backward problem support functions: IDALapackDenseB,
IDALapackDenseFreeB, IDALapackBandB, IDALapackBandFreeB.

* In IDAS, fixed for-loop bugs in IDAAckpntAllocVectors.



* In CVODE, added cvAdvDiff_bnd_omp.c example using openMP.

* In FCVODE, added fcvRoberts_klu.f and fcvRoberts_sps.f fortran
  sparse direct solver examples.

* In FCVODE, fixed argument order bugs in FCVKLU and FCVSUPERLUMT linear 
  solver interfaces.



* In CVODES, aded cvsRoberts_FSA_klu.c, cvsRoberts_FSA_sps.c, 
  cvsRoberts_ASAi_klu.c, cvsRoberts_ASAi_sps.c sparse direct solver examples.
  Also, added cvsAdvDiff_bnd_omp.c openMP example. 
 
* In CVODES, added CVKLUB prototype and corrected CVSuperLUMTB prototype.



* In FKINSOL, FCVODE, and FIDA, added missing Fortran interface routines 
  so that users can supply the sparse Jacobian routine. 

* In CVODES and IDAS changed each **FreeB() to type int; added return(0) 
  to each.


* In CVODES and IDAS header files, corrected documentation of backward
integration  functions, esp. the 'which' argument.

* In KINSOL and ARKODE, updated Anderson acceleration implementation with QR updating.

* In CVODES and IDAS, added ReInit and SetOrdering  wrappers for backward problems.

* In CVODE, IDA, and ARKODE, fixed Fortran interfaces to enable calls to
  *GetErrWeights, *GetEstLocalErrors, and *GetDky within a time step.

* In CVODES and IDAS, in interpolation routines for backward problems,
  added logic to bypass sensitivity interpolation if input sensitivity
  argument is NULL.





* Added "Changes in ..." (latest version) to Intro. in all User Guides.<|MERGE_RESOLUTION|>--- conflicted
+++ resolved
@@ -1,4 +1,3 @@
-<<<<<<< HEAD
 Changes to SUNDIALS in release 4.0.0-dev.2
 
 ARKode, CVODES, and IDAS have been updated to use the SUNNONLINSOL API.
@@ -134,9 +133,7 @@
   necessary. Details on the new operations can be found in the user guide
   Chapter on the NVECTOR API.
 
-Changes to SUNDIALS in release 3.2.0
-=======
-Changes to SUNDIALS since Release of Sep. 28 2018.
+Changes to SUNDIALS in release 3.2.1
 
 * Fixed a bug in the CUDA NVECTOR where the N_VInvTest operation could write
   beyond the allocated vector data.
@@ -146,8 +143,7 @@
   from CMAKE_INSTALL_PREFIX/lib. CMAKE_INSTALL_LIBDIR is automatically set, but is
   available as a CMAKE option that can modified.
 
-Changes to SUNDIALS since Release of Jul. 31 2018.
->>>>>>> 81123425
+Changes to SUNDIALS in release 3.2.0
 
 * Fixed problem with index types which would occur with some compilers
   (e.g. armclang) that did not define __STDC_VERSION__. The fix includes
